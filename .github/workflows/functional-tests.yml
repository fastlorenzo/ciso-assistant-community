name: Functional Tests

on:
  pull_request:
    branches: [main, develop]
    types: [opened, synchronize]
  workflow_dispatch:

env:
  GITHUB_WORKFLOW: github_actions

jobs:
  functional-tests:
    runs-on: ubuntu-20.04
    env:
      backend-directory: ./backend
      working-directory: ./frontend

    services:
      postgres:
        image: postgres:14.1
        env:
          POSTGRES_USER: postgres
          POSTGRES_PASSWORD: ${{ secrets.POSTGRES_PASSWORD }}
          POSTGRES_DB: postgres
        ports: ["5432:5432"]
        options: --health-cmd pg_isready --health-interval 10s --health-timeout 5s --health-retries 5
      mailhog:
        image: mailhog/mailhog
<<<<<<< HEAD
        ports: [
          "1025:1025",
          "8025:8025"
        ]
=======
        ports: ["1025:1025", "8025:8025"]
>>>>>>> 378ec402

    strategy:
      max-parallel: 4
      matrix:
        python-version: ["3.11"]

    steps:
      - uses: actions/checkout@v4
      - name: Set up python ${{ matrix.python-version }}
        uses: actions/setup-python@v4
        with:
          python-version: ${{ matrix.python-version }}
          cache: "pip"
      - uses: actions/setup-node@v4
        with:
          node-version: latest
      - name: Install requirements
        working-directory: ${{ env.backend-directory }}
        run: |
          python -m pip install --upgrade pip
          if [ -f requirements.txt ]; then pip install -r requirements.txt; fi
      - name: Install dependencies
        working-directory: ${{ env.working-directory }}
        run: npm ci
      - name: Install Playwright Browsers
        working-directory: ${{ env.working-directory }}
        run: npx playwright install --with-deps
      - name: Create frontend environment variables file
        working-directory: ${{ env.working-directory }}
        run: |
          touch .env
          echo PUBLIC_BACKEND_API_URL=http://localhost:8000/api >> .env

      - name: Create backend environment variables file
        working-directory: ${{ env.backend-directory }}
        run: |
          touch .env
          echo DJANGO_SECRET_KEY=${{ secrets.DJANGO_SECRET_KEY }} >> .env
          echo DJANGO_SUPERUSER_EMAIL=admin@tests.com >> .env
          echo DJANGO_SUPERUSER_PASSWORD=1234 >> .env
          echo POSTGRES_NAME=postgres >> .env
          echo POSTGRES_USER=postgres >> .env
          echo POSTGRES_PASSWORD=${{ secrets.POSTGRES_PASSWORD }} >> .env
          echo DB_HOST=localhost >> .env
          echo CISO_ASSISTANT_SUPERUSER_EMAIL='' >> .env
          echo CISO_ASSISTANT_URL=http://localhost:4173 >> .env
          echo DEFAULT_FROM_EMAIL='ciso-assistant@tests.net' >> .env
          echo EMAIL_HOST=localhost >> .env
          echo EMAIL_HOST_USER=user@tests.com >> .env
          echo EMAIL_HOST_PASSWORD=password >> .env
          echo EMAIL_PORT=1025 >> .env
      - name: Run migrations
        working-directory: ${{ env.backend-directory }}
        run: |
          export $(grep -v '^#' .env | xargs)
          python manage.py makemigrations
          python manage.py migrate
      - name: Start test server
        working-directory: ${{ env.backend-directory }}
        run: |
          export $(grep -v '^#' .env | xargs)
          python manage.py createsuperuser --noinput
          nohup python manage.py runserver &
      - name: Run tests
        working-directory: ${{ env.working-directory }}
        run: npx playwright test
      - uses: actions/upload-artifact@v4
        if: always()
        with:
          name: functional-tests-report
          path: |
            ${{ env.working-directory }}/tests/results/
            ${{ env.working-directory }}/tests/reports/
          retention-days: 5<|MERGE_RESOLUTION|>--- conflicted
+++ resolved
@@ -27,14 +27,10 @@
         options: --health-cmd pg_isready --health-interval 10s --health-timeout 5s --health-retries 5
       mailhog:
         image: mailhog/mailhog
-<<<<<<< HEAD
         ports: [
           "1025:1025",
           "8025:8025"
         ]
-=======
-        ports: ["1025:1025", "8025:8025"]
->>>>>>> 378ec402
 
     strategy:
       max-parallel: 4
