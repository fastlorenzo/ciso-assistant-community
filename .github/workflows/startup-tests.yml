--- conflicted
+++ resolved
@@ -90,8 +90,7 @@
           name: startup-functional-test-report
           path: |
             ${{ env.working-directory }}/tests/reports/
-            ${{ env.working-directory }}/tests/results/
-          retention-days: 30
+          retention-days: 5
   startup-docker-compose-test:
     runs-on: ubuntu-latest
     env:
@@ -131,9 +130,6 @@
         with:
           name: startup-docker-test-report
           path: |
+            ${{ env.working-directory }}/tests/reports/
             ${{ env.working-directory }}/tests/results/
-<<<<<<< HEAD
-=======
-            ${{ env.working-directory }}/tests/reports/
->>>>>>> d14b8d11
           retention-days: 5