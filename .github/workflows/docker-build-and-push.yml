--- conflicted
+++ resolved
@@ -57,11 +57,7 @@
           push: true
           tags: |
             ghcr.io/${{ github.repository }}/frontend:${{ env.VERSION }}
-<<<<<<< HEAD
-            ghcr.io/${{ github.repository }}/frontend:latest
-=======
             ${{ fromJSON(inputs.isStableRelease) && 'ghcr.io/${{ github.repository }}/frontend:latest' || null }}
->>>>>>> bb6c5b2f
           platforms: linux/amd64,linux/arm64,linux/arm64/v8
 
       - name: Build and Push Backend Docker Image
@@ -72,31 +68,5 @@
           push: true
           tags: |
             ghcr.io/${{ github.repository }}/backend:${{ env.VERSION }}
-<<<<<<< HEAD
-            ghcr.io/${{ github.repository }}/backend:latest
-          platforms: linux/amd64,linux/arm64,linux/arm64/v8
-
-      - name: Build and Push Enterprise Frontend Docker Image
-        uses: docker/build-push-action@v6
-        with:
-          context: .
-          file: ./enterprise/frontend/Dockerfile
-          push: true
-          tags: |
-            ghcr.io/ciso-assistant-enterprise/frontend:${{ env.VERSION }}
-            ghcr.io/ciso-assistant-enterprise/frontend:latest
-          platforms: linux/amd64,linux/arm64,linux/arm64/v8
-
-      - name: Build and Push Enterprise Backend Docker Image
-        uses: docker/build-push-action@v6
-        with:
-          context: .
-          file: ./enterprise/backend/Dockerfile
-          push: true
-          tags: |
-            ghcr.io/ciso-assistant-enterprise/backend:${{ env.VERSION }}
-            ghcr.io/ciso-assistant-enterprise/backend:latest
-=======
             ${{ fromJSON(inputs.isStableRelease) && 'ghcr.io/${{ github.repository }}/backend:latest' || null }}
->>>>>>> bb6c5b2f
           platforms: linux/amd64,linux/arm64,linux/arm64/v8