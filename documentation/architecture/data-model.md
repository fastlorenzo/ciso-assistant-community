# CISO Assistant Data Model

## Entity-relationship diagram

### IAM

```mermaid
erDiagram

    USER_GROUP      ||--o{ USER      : contains
    ROLE            }o--|{ PERMISSION: contains
    ROLE_ASSIGNMENT }o--o| USER_GROUP: contains
    ROLE_ASSIGNMENT }o--o| USER      : contains
    ROLE_ASSIGNMENT }o--|| FOLDER    : contains
    ROLE_ASSIGNMENT }o--|| ROLE      : contains

    USER {
        string  email
        boolean is_sso
    }

    USER_GROUP {
        string name
    }

    SSO_SETTINGS {
        boolean enabled
        string  name
        string  provider
        string  provider_id
        string  client_id
        string  oidc_secret
        string  oidc_key
        json    saml_settings
    }

```

### Folder organization

```mermaid
erDiagram

    ROOT_FOLDER           ||--o{ DOMAIN                      : contains
    DOMAIN                ||--o{ PROJECT                     : contains
    DOMAIN                ||--o{ RISK_ASSESSMENT_REVIEW      : contains
    DOMAIN                ||--o{ COMPLIANCE_ASSESSMENT_REVIEW: contains
    ROOT_FOLDER           ||--o{ FRAMEWORK                   : contains
    ROOT_FOLDER           ||--o{ REFERENCE_CONTROL           : contains
    ROOT_FOLDER           ||--o{ STORED_LIBRARY              : contains
    ROOT_FOLDER           ||--o{ LOADED_LIBRARY              : contains
    ROOT_FOLDER           ||--o{ USER                        : contains
    ROOT_FOLDER           ||--o{ USER_GROUP                  : contains
    ROOT_FOLDER           ||--o{ ROLE                        : contains
    ROOT_FOLDER           ||--o{ ROLE_ASSIGNMENT             : contains
    ROOT_FOLDER_OR_DOMAIN ||--o{ EVIDENCE                    : contains
    ROOT_FOLDER_OR_DOMAIN ||--o{ APPLIED_CONTROL             : contains
    ROOT_FOLDER_OR_DOMAIN ||--o{ RISK_ACCEPTANCE             : contains
    ROOT_FOLDER_OR_DOMAIN ||--o{ ASSET                       : contains
    ROOT_FOLDER_OR_DOMAIN ||--o{ THREAT                      : contains

    DOMAIN {
        string name
        string description
        int version
    }

```

### Library model

```mermaid
erDiagram

    LOADED_LIBRARY      |o--o{ REFERENCE_CONTROL        : contains
    LOADED_LIBRARY      |o--o{ THREAT                   : contains
    LOADED_LIBRARY      ||--o{ FRAMEWORK                : contains
    LOADED_LIBRARY      ||--o{ RISK_MATRIX              : contains
    LOADED_LIBRARY      ||--o{ REQUIREMMENT_MAPPING_SET : contains
    LOADED_LIBRARY2     }o--o{ LOADED_LIBRARY           : depends_on
    LIBRARY_TRANSLATION }o--|| LOADED_LIBRARY           : translates

    LIBRARY_TRANSLATION {
        string locale
        json translation
    }
```

### General data model

```mermaid
erDiagram

    COMPLIANCE_ASSESSMENT_REVIEW }o--|| COMPLIANCE_ASSESSMENT : reviews
    REQUIREMENT_NODE             }o--o{ REFERENCE_CONTROL     : leverages
    COMPLIANCE_ASSESSMENT        }o--|| FRAMEWORK             : is_based_on
    PROJECT                      ||--o{ COMPLIANCE_ASSESSMENT : contains
    COMPLIANCE_ASSESSMENT        ||--o{ REQUIREMENT_ASSESSMENT: contains
    REQUIREMENT_ASSESSMENT       }o--|| REQUIREMENT_NODE      : implements
    REQUIREMENT_ASSESSMENT       }o--o{ APPLIED_CONTROL       : is_answered_by
    REQUIREMENT_ASSESSMENT       }o--o{ EVIDENCE              : is_proved_by
    APPLIED_CONTROL              }o--o| REFERENCE_CONTROL     : implements
    REQUIREMENT_NODE             }o--o{ THREAT                : addresses
    FRAMEWORK                    ||--o{ REQUIREMENT_NODE      : contains
    APPLIED_CONTROL              }o--o{ EVIDENCE              : is_proved_by
    RISK_ASSESSMENT              }o--|| RISK_MATRIX           : applies
    PROJECT                      ||--o{ RISK_ASSESSMENT       : contains
    RISK_ASSESSMENT              ||--o{ RISK_SCENARIO         : contains
    RISK_SCENARIO                }o--o{ APPLIED_CONTROL       : is_mitigated_by
    RISK_SCENARIO                }o--o{ THREAT                : derives_from
    RISK_SCENARIO                }o--o{ ASSET                 : threatens
    RISK_ACCEPTANCE              }o--o{ RISK_SCENARIO         : covers
    RISK_ASSESSMENT_REVIEW       }o--|| RISK_ASSESSMENT       : reviews

    PROJECT {
        string name
        string description
        string internal_reference
        string status
    }

    FRAMEWORK {
        string  urn
        string  locale
        string  ref_id
        string  name
        string  description
        string  annotation
        string  provider
        json    implementation_groups_definition
        int     min_score
        int     max_score
        json    scores_definition
    }

    COMPLIANCE_ASSESSMENT {
        string      name
        string      description

        string      version
        float       score
        date        eta
        date        due_date
        string      status
        principal[] author
        principal[] reviewer
        string[]    tags
        string[]    selected_implementation_groups
        int     min_score
        int     max_score
        json    scores_definition
    }

    RISK_ASSESSMENT {
        string      name
        string      description

        string      version
        date        eta
        date        due_date
        string      status
        principal[] author
        principal[] reviewer
        string[]    tags

        string      risk_assessment_method
    }

    THREAT {
        string  urn
        string  locale
        string  ref_id
        string  name
        string  description
        string  annotation
        string  provider
    }

    REQUIREMENT_NODE {
        string  urn
        string  locale
        string  ref_id
        string  name
        string  description
        string  annotation
        string  provider

        urn     parent_urn
        int     order_id
        json    implementation_groups
        boolean assessable
        string  question
        boolean no_result
    }

    REFERENCE_CONTROL {
        string  urn
        string  locale
        string  ref_id
        string  name
        string  description
        string  annotation
        string  provider

        string  category
        string  csf_function
    }

    APPLIED_CONTROL {
        string   name
        string   description

        string   category
        string   csf_function
        string   status
        date     eta
        date     expiration
        url      link
        string   effort
        string[] tags
    }

    REQUIREMENT_ASSESSMENT {
        string status
        string observation
        date   eta
        date   due_date
        int    score
        string result
        string mapping_inference
        bool   selected
        string review_conclusion
        string review_observation
    }

    EVIDENCE {
        string    name
        string    description

        FileField attachment
        url       link
    }

    RISK_MATRIX {
        string  urn
        string  locale
        string  ref_id
        string  name
        string  description
        string  annotation
        string  provider

        json    definition
    }

    ASSET {
        string name
        string description

        string business_value
        string type
        asset  parent_asset
    }

    RISK_SCENARIO {
        string name
        string description

        string treatment
        string existing_controls
        int    current_probability
        int    current_impact
        json   current_risk_vector
        int    target_probability
        int    target_impact
        json   target_risk_vector
        string strength_of_knowledge
        string justification

        principal[] owner
    }

    RISK_ACCEPTANCE {
        string name
        string description

        string state
        string justification
        string approver
        date   expiration
    }

    COMPLIANCE_ASSESSMENT_REVIEW {
        string name
        string description

        string state
        string reviewer
    }

    RISK_ASSESSMENT_REVIEW {
        string name
        string description

        string state
        string reviewer
    }

```

### Requirement mappings

```mermaid
erDiagram
    REQUIREMENT_MAPPING_SET   }o--|| SOURCE_FRAMEWORK : contains
    REQUIREMENT_MAPPING_SET   }o--|| TARGET_FRAMEWORK : contains

    REQUIREMENT_MAPPING_SET {
        string    urn
        string    locale
        string    ref_id
        string    name
        string    description
        string    annotation
        string    provider

        json      mapping_rules
    }


```

## Class diagram for IAM objects

```mermaid
classDiagram
direction RL

AbstractBaseModel    <|-- NameDescriptionMixin
NameDescriptionMixin <|-- Folder
NameDescriptionMixin <|-- UserGroup
FolderMixin          <|-- UserGroup
FolderMixin          <|-- User
AbstractBaseModel    <|-- User
AbstractBaseUser     <|-- User
NameDescriptionMixin <|-- Role
FolderMixin          <|-- Role
NameDescriptionMixin <|-- RoleAssignment
FolderMixin          <|-- RoleAssignment

class AbstractBaseModel{
    +UUIDField id
    +DateTimeField created_at
    +DateTimeField updated_at
    +BooleanField is_published
    +scoped_id() UUID
    +display_path() str
    +display_name() str
    +edit_url() str
    +get_scope() Folder
    +clean()
    +save()
}

class NameDescriptionMixin{
    +CharField name
    +CharField description
}

class Folder {
    +CharField content_type
    +Folder parent_folder
    +booleanField builtin
    +subfolders() Folder[]
    +get_parent_folders() Folder[]
    +get_folder() Folder$
}

class FolderMixin {
    +Folder folder
}

class UserGroup {
    +booleanField builtin
    +get_name_display() str
}

class User {
    +CharField last_name
    +CharField first_name
    +CharField email
    +BooleanField first_login
    +BooleanField is_active
    +DateTimeField date_joined
    +BooleanField is_superuser
    +UserGroup[] user_groups
    +get_full_name() str
    +get_short_name() str
    +mailing()
    +has_backup_permission() bool
    +edit_url() str
    +username() str
    +permissions()
}

class Role {
    +Permission[] permissions
    +booleanField builtin
}

class RoleAssignment {
    +Folder[] perimeter_folders
    +User user
    +UserGroup user_group
    +Role role
    +BooleanField is_recursive
    +BooleanField builtin

    +is_access_allowed(user, perm, folder) bool$
    +get_accessible_folders(folder, user, content_tupe, codename) Folder[]$
    +get_accessible_object_ids(folder, user, object_type) UUID[]$
    +is_user_assigned(user) bool
    +get_role_assignments(user) RoleAssignment[]$
    +get_permissions(user) Permission[]$
    +has_role(user, role) bool$
}

```

## Class diagram for general objects

```mermaid
classDiagram
direction RL

NameDescriptionMixin   <|-- RiskScenario
AbstractBaseModel      <|-- NameDescriptionMixin
NameDescriptionMixin   <|-- ReferentialObjectMixin
FolderMixin            <|-- ReferentialObjectMixin
ReferentialObjectMixin <|-- Threat
ReferentialObjectMixin <|-- ReferenceControl
ReferentialObjectMixin <|-- RiskMatrix
ReferentialObjectMixin <|-- Framework
ReferentialObjectMixin <|-- RequirementNode
ReferentialObjectMixin <|-- Mapping
ReferentialObjectMixin <|-- LibraryMixin
LibraryMixin           <|-- StoredLibrary
LibraryMixin           <|-- LoadedLibrary
NameDescriptionMixin   <|-- Assessment
FolderMixin            <|-- Project
NameDescriptionMixin   <|-- Project
FolderMixin            <|-- Asset
NameDescriptionMixin   <|-- Asset
FolderMixin            <|-- Evidence
NameDescriptionMixin   <|-- Evidence
FolderMixin            <|-- AppliedControl
NameDescriptionMixin   <|-- AppliedControl
FolderMixin            <|-- RiskAcceptance
NameDescriptionMixin   <|-- RiskAcceptance
AppliedControl         <|-- Policy
Assessment             <|-- RiskAssessment
Assessment             <|-- ComplianceAssessment
AbstractBaseModel      <|-- RequirementAssessment
FolderMixin            <|-- RequirementAssessment

namespace ReferentialObjects {
    class ReferentialObjectMixin {
        +CharField urn
        +CharField ref_id
        +CharField locale
        +CharField provider
        +CharField annotation
        +display_short() str
        +display_long() str
    }

    class LibraryMixin {
        +CharField copyright
        +IntegerField version
        +CharField provider
        +CharField packager
        +JsonField dependencies
        +BooleanField builtin
        +JSONField objects_meta
    }

    class StoredLibrary {
        +BooleanField is_loaded
        +CharField hash_checksum
        +TextField content
    }

    class LoadedLibrary {
        +LoadedLibrary[] dependencies
        +reference_count() int
    }

    class Threat {
        +LoadedLibrary library
        +is_deletable() bool
        +frameworks() Framework[]
    }

    class ReferenceControl {
        +LoadedLibrary library
        +CharField category
        +CharField csf_function
        +JSONField typical_evidence
        +is_deletable() bool
        +frameworks() Framework[]
    }

    class RiskMatrix {
        +LoadedLibrary library
        +JSONField json_definition
        +BooleanField is_enabled
        +CharField provider
        +is_used() bool
        +risk_assessments() RiskAssessment[]
        +projects() Project[]
        +parse_json()
        +get_detailed_grid()
        +render_grid_as_colors()
    }

    class Framework {
        +LoadedLibrary library
        +int get_next_order_id(obj_type, _parent_urn)
        +is_deletable() bool
    }

    class RequirementNode {
        +Threat[] threats
        +ReferenceControl[] REFERENCE_CONTROLs
        +Framework framework
        +CharField parent_urn
        +IntegerField order_id
        +json implementation_groups
        +BooleanField assessable
    }

    class Mapping {
        +CharField    reference_urn
        +CharField    target_urn
        +CharField    rationale
        +CharField    relationship
        +BooleanField fulfilled_by
        +IntegerField strength
    }
}

namespace DomainObjects {

    class Project {
        +CharField internal_reference
        +CharField lc_status
        +overall_compliance()
    }

    class Asset {
        +CharField business_value
        +CharField type
        +Asset[] parent_assets
        +is_primary() bool
        +is_support() bool
        +ancestors_plus_self() Asset[]
    }

    class Evidence {
        +FileField attachment
        +URLField link
        +get_folder() Folder
        +filename() str
        +preview()
    }

    class AppliedControl {
        +ReferenceControl REFERENCE_CONTROL
        +Evidence[] evidences
        +CharField category
        +CharField csf_function
        +CharField status
        +DateField eta
        +DateField expiry_date
        +CharField link
        +CharField effort

        +RiskScenario[] risk_scenarios()
        +RiskAssessments[] risk_assessments()
        +Project[] projects()
        +Project parent_project()
        +mid()
        +csv_value()
        +get_ranking_score() int
        +get_html_url() str
        +get_linked_requirements_count() int
    }

    class RiskAcceptance {
        +RiskScenario[] risk_scenarios
        +User approver
        +CharField state
        +DateField expiry_date
        +DateTimeField accepted_at
        +DateTimeField rejected_at
        +DateTimeField revoked_at
        +CharField justification
        +get_html_url() str
        +set_state(state)
    }
}

class Assessment {
    +TextChoices Status
    +Project project
    +CharField version
    +CharField status
    +CharField authors
    +CharField reviewers
    +DateField eta
    +DateField due_date
}

class RiskAssessment {
    +RiskMatrix risk_matrix
    +path_display() str
    +get_scenario_count() int
    +quality_check()
    +risk_scoring(probability, impact, risk_matrix) int
}


class ComplianceAssessment {
    +Framework framework
    +CharField result
    +get_requirements_status_count() int
    +get_measures_status_count() int
    +donut_render()
    +quality_check()
}

class RequirementAssessment {
    +CharField status
    +Evidence[] evidences
    +TextField observation
    +ComplianceAssessment compliance_assessment
    +RequirementNode requirement
    +AppliedControl[] APPLIED_CONTROLs
}

class RiskScenario {
    +RiskAssessment risk_assessment
    +Asset[] assets
    +AppliedControl[] APPLIED_CONTROLs
    +Threat[] threats
    +TextField existing_controls
    +SmallIntegerField current_proba
    +SmallIntegerField current_impact
    +SmallIntegerField current_level
    +SmallIntegerField residual_proba
    +SmallIntegerField residual_impact
    +SmallIntegerField residual_level
    +CharField treatment
    +CharField strength_of_knowledge
    +CharField justification

    +Project parent_project()
    +RiskMatrix get_matrix()
    +get_current_risk(s) int
    +get_current_impact() int
    +get_current_proba() int
    +get_residual_risk() int
    +get_residual_impact() int
    +get_residual_proba() int
    +rid()
}

```

## Global fields

All models have the following fields:
- created_at: the date when the object has been created.
- modified_at: the date when the object has been lastly modified.

## Projects and domains

Projects are fundamental context objects defined by the entity using CISO Assistant. They are grouped in domains.

The domain is the fundamental perimeter for access control. All objects, in particular domains, within a domain, have consistent access rights. If this granularity is not sufficient, the entity shall define new domains.

Note: the IAM model is based on folders. A domain is a type of folder (the other one being the root folder).

Projects have the following fields:
- Name
- Description
- Internal reference
- Status: --/Design/Development/Production/End of life/Dropped

## Assets

Assets are context objects defined by the entity using CISO Assistant. They are optional, assessments can be done without using them.

Assets are of type primary or support. A primary asset has no parent, a support asset can have parent assets (primary or support), but not itself.

## Frameworks

The fundamental object of CISO Assistant for compliance is the framework. It corresponds to a given standard, e.g. ISO27001:2013. It mainly contains requirements nodes. A requirement node can be assessable or not (e.g. title or informational elements are not assessable). Assessable requirement nodes can be simply called "requirements".
The structure (tree) of requirements is defined by the requirement node objects. The *parent_urn* of a requirement node can either be the URN of another requirement node or null for top-level objects. This allows to simply define the structure of a framework. An assessable requirement node can be the child of another assessable requirement node, which is very convenient for frameworks that have lists of conditions attached to a requirement.

The implementation_groups field contains a comma-separated list of implementation groups where the requirement node is found, when this is relevant (e.g. for CMMC or CIS). Implementation groups are identified by their ref_id string. Implementation groups are independent, a requirement can be member of any implementation group. Implementation groups are defined in the implementation_groups_definition json field (None by default), that contains a list of objects containing the following fields (example for CMMC):

```json
{
  "ref_id": "1",
  "name": "Foundational",
  "description": "Practices that correspond to the basic safeguarding requirements specified in 48 CFR 52.204-21 commonly referred to as the FAR Clause"
}
```

A requirement node can be covered by typical reference controls. A requirement node can cover typical threats. This information is provided in the form of optional links between requirement nodes and reference controls/threats. This is only informative, but is an important added value of CISO Assistant.

The order_id variable allows to sort the requirements nodes, it starts at 0 and is incremented automatically in a given group at import.

A framework always has a numerical score scale from min_score to max_score. If not explicit, the default values are 0 and 100 (percentage). It is also possible to have a scores_definition json, that contains a list of score levels objects. Each score level is an object containing the following fields (example from TISAX):

```json
{
  "score": 1,
  "name": "Performed",
  "description": "Principle:\\nA process is followed which is not or insufficiently documented (“informal process”) and there is some evidence that it achieves its objective.\\nDefinition:\\n- The implemented process achieves its (process) purpose.\\n- The intended base practices are verifiably performed."
}
```

When present, the scores_definition allows to customize the score display as a drop-down list.

Note: the score scale for a framework can be overridden when creating a compliance assessment.

## Threats

Threats are referential objects used to clarify the aim of a requirement node or a applied  control. They are informative, assessments can be realised without using them.

## Reference controls

Reference controls are templates for Applied controls. They facilitate the creation of a applied  control, and help to have consistent Applied controls. They are not mandatory to create a applied  control, but recommended.

Reference controls have a category within the following possibilities: --/Policy/Process/Technical/Physical.

Reference controls have a csf_function within the following possibilities: --/Govern/Identify/Protect/Detect/Respond/Recover.

## Applied controls

Applied controls are fundamental objects for compliance and remediation. They can derive from a reference control, which provides better consistency, or be independent.

A applied  control has the following specific fields:
- a category (same as reference controls)
- a csf_function (same as reference controls)
- a status (--/planned/active/inactive)
- an Estimated Time of Arrival date
- a validity date (expiration field)
- an effort (--/S/M/L/XL)
- a url link
- a list of user-defined tags

When a applied control derives from a reference control, the same category and csf_function are proposed, but this can be changed.

## Compliance and risk assessments

Both types of assessments have common fields:
- a name
- a description
- a version (defined by the analyst)
- an Estimated Time of Arrival date
- a due date
- a status: (--/planned/in progress/in review/done/deprecated) that facilitates reporting.
- a list of authors
- a list of reviewers
- a list of user-defined tags

An assessment review can be asked. When at least one principal is defined, the *done* status can only be set if a representant of each principal has reviewed and validated the assessment.

When the assessment status goes from *in progress* to *in review*, each defined reviewer is notified of the review request.
A review is deprecated if the assessment is changed. A warning shall be displayed to avoid doing that by error.

The state of a review can be: created/submitted/validated/changes requested/deprecated

### Compliance assessments

When a compliance assessment is created, each requirement of the corresponding framework is linked to a requirement assessment object. To cover a requirement, the assessor shall link it to Applied controls.

Here are the specific fields for requirement assessments:
- result: --/compliant/partially compliant/non-compliant/not applicable
- score: --/<integer value from min_score to max_score>.
- a status: (todo/in progress/in review/done) that facilitates reporting.


The compliance assessment score is a read-only field which is calculated when at least one requirement assessment is scored. We calculate the average of scored requriement assessments (ignoring requirement assessments with an undefined score or with status not-applicable).

Requirement assessments can have attached evidences. An evidence contains a name, a description, an attached file, a url link.

The auditor is free to use the result field (qualitative assessment), the score field (quantitative assessment), or both of them.

Compliance assessments have a selected_implementation_groups field that contains the selected implementation groups. The None default value consists in selecting all groups, which makes sense also for the case no implementation groups are defined.
For the sake of performance, when a change is done on the selected implementation groups, the "selected" field of corresponding requirement assessments is updated. When changing the selection, no data shall be lost, so auditors can easily test the effect of various selections.

Note: the selection is persistent, and used in particular for reporting and analytics. The UX could provide dynamic capacity to show or hide implementation groups independently of the selection (e.g. a button "show unselected requirements").

Compliance assessments have a score scale (min_score, max_score, score definition) that is inherited from the corresponding framework. But it is possible during the creation of the assessment to specify another score scale. The following hardcoded score scales are proposed as an alternative:
- percentage (0-100%, no score definition)
- CMMI (1-5, Initial/Managed/Defined/Quantitatively Managed/Optimizing)
- 0-5 (0-5, no score definition)
- 0-10 (0-10, no score definition)

### Requirement Mapping set

Requirement mapping sets are referential objects that describe relations between requirements from a source framework to a target framework. The definition of requirement mapping sets is based on NIST OLIR program (see https://nvlpubs.nist.gov/nistpubs/ir/2022/NIST.IR.8278r1.ipd.pdf).

A requirement mapping set contains a unique specific attribute in json format called mapping_rules.

A mapping_rules is a list of elements containing:
- a source requirement URN
- a target requirement URN
- a rationale giving the explanation for why a Source Document Element and a Target Document Element are related. This will be syntactic, semantic, or functional.
- a relationship that provides the type of logical relationship that the OLIR Developer asserts the Source Document Element has compared to the Target Document Element. The Developer conducting the assertion should focus on the perceived intent of each of the Elements. This will be one of the following: subset of, intersects with, equal to, superset of, or not related to.
- a strength of relationship, optionally providing the extent to which a Source Document Element and a Target Document Element are similar. It is typically between 0 (no relation) to 10 (equal).

Requirement mapping rules are used to automatically generate a draft compliance assessment for a target framework, given existing source assessments.

The following inference rules are used:
- there is an order relation in results: compliant > non-compliant minor > non-compliant major
- N/A or -- in source makes the mapping not usable.
- when several mappings exist for a target requirement, the strongest inference result is used to determine the compliance result.
- all requirement mappings are described in the mapping_inference field.
- a superset or equal mapping pushes the source result to the target result.
- an subset mapping pushes a partial compliance result to the target result

### Risk assessments and risk matrices

A risk assessment is based on scenarios, covered by Applied controls. Gathering the risk scenarios constitutes the "risk identification" phase.

A risk assessment has an *risk_assessment_method* field that can take the following values: 0 (risk matrix)/1 (Open FAIR). This cannot be changed once the risk assessment is created. Similarly, the risk matrix cannot be changed once the risk assessment is created.

To analyse the risk, each scenario contains Existing Controls, current probability and impact, proposed controls, residual probability and impact. To facilitate using an assistant to estimate probability and impact, or for advanced methods like openfair, the json fields *current_risk_vector* and *residual_risk_vector* are aimed at keeping the data used to calculate to the estimation.

A risk scenario contains a treatment option with the values --/open/mitigate/accept/avoid/transfer

A risk scenario also contains a "strength of knowledge", within the values --/0 (Low)/1 (Medium)/2 (High). This can be used to represent a third dimension of risk, as recommended by the Society for Risk Analysis. The field "justification" can be used to expose the knowledge.

The risk evaluation is automatically done based on the selected risk matrix.

## Risk matrices

Risk matrices are referential objects that are imported from a library.

The definition JSON field has the following format:

```json
{
  "type": "risk_matrix",
  "fields": {
        "probability" : [
            {"abbreviation": "L", "name": "Low", "description": "Unfrequent event"},
            {"abbreviation": "M", "name": "Medium", "description": "Occasional event"},
            {"abbreviation": "H", "name": "High", "description": "Frequent event"}
        ],
        "impact": [
            {"abbreviation": "L", "name": "Low", "description": "<100k$"},
            {"abbreviation": "M", "name": "Medium", "description": "between 100 to 1000k$"},
            {"abbreviation": "H", "name": "High", "description": ">1000k$"}
        ],
        "risk": [
            {"abbreviation": "L", "name": "Low", "description": "acceptable risk", "hexcolor": "#00FF00"},
            {"abbreviation": "M", "name": "Medium", "description": "risk requiring mitigation within 2 years", "hexcolor": "#FFFF00"},
            {"abbreviation": "H", "name": "High", "description": "unacceptable risk", "hexcolor": "#FF0000"}
        ],
        "grid": [
            [1, 2, 2],
            [0, 1, 2],
            [0, 0, 1]]
  }
}
```

## Risk acceptance

A risk acceptance can be asked on a list of scenarios that are part of validated risk assessments (assessment in the *done* state with at least one reviewer). It is directed to an approver that should be the risk owner.

The state of a risk acceptance can be: created/submitted/accepted/rejected/revoked

The justification field can be edited only by the approver.

Once a risk acceptance is active, the correponding risk assessments are frozen. They shall be cloned to make evolutions.

## Libraries

Libraries can contain:
- frameworks (including requirement nodes)
- threats
- reference controls
- risk matrices
- requirement mapping sets

It is recommended that libraries be modular, with only one type of object, but this is not mandatory.

Libraries have a copyright that contains relevant copyright information.

Libraries have a URN to uniquely identify them.

Libraries have a locale that describes the locale for the whole content of the library.

Libraries have an integer version that completes the URN. The highest version for a given URN shall always be privileged. So:
- a library loading is performed if and only if there is no greater or equal version already loaded, for the same urn and locale.
- if a breaking change is necessary, the URN should be changed.


Libraries have a provider (which entity produced the original content), and a packager (which entity did the library). Objects in the library inherit their provider from the library's.

Libraries can depend on other libraries, thanks to the "dependencies" section, that contains a list of URNs. When loading a library, CISO Assistant first loads the dependent libraries. If a dependency is missing, the loading is cancelled.

When a library is loaded, this loading is stored in the database, and the corresponding objects keep a link to the library. This allows removing all objects from a library in a single action.

Deleting a library is possible only if none of its objects is currently used. Removing individual elements of a library is not possible. Dependencies are not concerned by the deletion, they should be deleted individually.

## Referential objects

Frameworks (including requirement nodes), mappings, threats, reference controls and risk matrices are called "referential objects", as they constitute the basis of an assessment.

Referential objects can be downloaded from a library. They are called "global referential objects" or "library objects" in that case, and they have the following characteristics:
- they have a non-null URN identifier *urn* of the form: ```urn:intuitem:<domain>:<object_type>:[<framework>:]<short_id>```. Client-defined URNs are also possible. The framework part is present for items that are part of a framework.
- they are read-only in the database once imported. They can be removed only by removing the corresponding library.
- they are attached to the root folder.
- Everyone has the right to read them, they are "published" to all domains.
- The couple (URN, locale) is unique.
- They have a link to their library.

Conversely, a referential object with a null URN is called a "local referential object" has the following characteristics:
- it is created by a user in a given domain (not in the root folder)
- it can be edited with proper permission.
- The URN cannot be edited and is hidden.

Referential objects have the following optional fields:
- ref_id: reference used in the standard for this object (e.g. A.5.5).
- provider: describes where the object comes from, e.g. ISO, NIST, CIS, MITRE ATT&CK...
- annotation: provided by the library packager or the user to clarify the meaning of the object. They can be used for search, and are displayed when available.
- translations: JSON containing the translations of the object.

Framework and risk matrix objects can only come from a library.

The URN allows in particular having a threat or reference control used in several frameworks.

It is possible to mix global and local referential objects. For example, a client can use threats coming from the MITRE referential and also define custom threats directly in CISO Assistant.

Note: links to URN occur only in libraries, links in the database shall always use the UUID of the object.

The library_manager role will be defined to manage library objects.

## Referential objects translation

Referential objects translations are contained inside a JSON called previously *translations*. The translation takes place directly inside the yaml at the point where the object is defined.

Example:
```yaml
{
    - urn: urn:intuitem:risk:req_node:iso27001-2022:4
      assessable: false
      depth: 2
      parent_urn: urn:intuitem:risk:req_node:iso27001-2022:core
      ref_id: '4'
      name: 'Context of the organization '
      translations:
        fr:
          name: Contexte de l'organisation
          description: null
        ...
}
```

Everything in the library can be translated, from the library itself to the the last object. To specify that the library is available in a language other than the default one, *translations* field has to be filled for the language(s) concerned.

Example:
```yaml
{
    urn: urn:intuitem:risk:library:iso27001-2022
    locale: en
    ref_id: ISO/IEC 27001:2022
    name: International standard ISO/IEC 27001:2022
    description: "Information security, cybersecurity and privacy protection \u2014 Information\
    \ security management systems \u2014 Requirements"
    copyright: See https://www.iso.org/standard/27001
    version: 3
    provider: ISO/IEC
    packager: intuitem
    translations:
    fr:
        name: Norme internationale ISO/IEC 27001:2022
        description: "S\xE9curit\xE9 de l'information, cybers\xE9curit\xE9 et protection\
        \ de la vie priv\xE9e \u2014 Information syst\xE8me de management de la s\xE9\
        curit\xE9 \u2014 Exigences"
        copyright: Voir https://www.iso.org/standard/27001
}
```

## Access control model

All objects in CISO Assistant follow a simple and consistent RBAC IAM model, including IAM objects themselves.

### Granularity

There are two dimensions: rights and perimeter.

There granularity of rights is mapped on Django convention:
- Add
- View
- Change
- Delete

There is one such right for each type of object. This is the standard Django model for views.

Practically, the Add, Change or Delete permissions require the View permission. This is an assumption for the UI.

The perimeter for access control is based on the folder concept, with all its content, including subfolders. Boolean parameters allow a finer-grain definition of the perimeter, as will be seen later.

Practically, the perimeter is either:
- global, corresponding to the root folder
- a domain, corresponding to a folder of level 1.

### Folder organization

For Access Control purpose, CISO Assistant data is organized in a tree of folders, starting from a root folder. The organization of the tree is not hardcoded, it is entirely determined by configuration. Any object in CISO Assistant is attached to a folder (including folders), either directly or indirectly through a parent object that is attached to a folder. The root folder is attached to None.

A folder contains the following attributes:
- name: the short name given to the folder
- description: a longer description of the folder
- contentType: an enum representing the type of content. Currently GLOBAL and DOMAIN. This parameter is aimed at adjusting the UI depending of the type of content.
- folder: the parent folder. None for root folder.

Currently, the folder organization is as follows:
- The root folder has contentType=GLOBAL.
- The root folder can only contain referential objects.
- There is only one level of subfolders, each subfolder with contentType=DOMAIN.
- Folders are not displayed as such, they are visible only to the programmer.


### Roles and role assignments

To simplify access control, we use a RBAC model.

Role               | Permissions
-------------------|------------
Administrator      | full access (except approval), and specifically management of domains, users and users rights
referential_manager| capacity to manage referentials in the root folder
Domain manager     | full access to selected domains (except approval), in particular managing rights for these domains. Read access to global objects
Analyst            | readwrite acces to selected projects/domains. Read access to global and domain objects
Reader             | read access to selected projects/domains
Risk approver      | like reader, but with additional capability to approve risk acceptances
Reviewer           | like reader, but with additional capability to review assessments.


Note: a DJANGO superuser is given administrator rights automatically on startup.

Principals are either:
- users
- group of users

Role assignements are described as a table containing the following attributes:
- user: the user that receives the role assignment (can be None)
- user_group: the group that receives the role assignment (can be None)
- role: the role assigned to the principal
- folders: list of folders that form the perimeter of the assignment.
- is_recursive: a boolean indicating if the perimeter includes the subfolders

This table is the golden source of all access management in CISO Assistant, no additional information is necessary to know who has access to what.

### Published global objects

All objects have a boolean attribute is_published, that specifies if the object is visible in read-only mode in the folder and subfolders from anyone having read access to such local objects. For example, if a reference control F1 is published in the root folder, and a user has read access to reference controls in a domain, this user can use see and use F1 (but not modify it, even if given update access in the domain).

### Built-in objects

Built-in objects are predefined in CISO Assistant. They can be viewed following the general IAM model, but they cannot be deleted nor changed. A built-in object is characterized by the "builtin=True" attribute.
Types that can be built-in are: folders, roles, role assignments and groups.

Names of built-in objects can be internationalized.

## SSO

A user can be authenticated either locally or with SSO. A boolean is_sso indicates if the user is local or SSO.

SSO Settings are defined in a dedicated object SSO_SETTINGS.

## TPRM evolution

### Retained approach

The following approach has been retained:
- An "entity" model is added to modelize third parties in a generic way.
- A third party is an entity that is provider of the entity representing the client using CISO Assistant.
- An evaluation of a third party is based on a compliance assessment, to leverage a huge amount of existing models and code.
- This compliance assessment is done by the third party.
- This compliance assessment is reviewed by the client, requirement by requirement.
- An import/export functionality for compliance assessments shall be available to transmit a filled questionnaire from the third-party to the client.
- Review features are added to compliance assessment to enable this workflow in a generic way.
- A requirement node can include a question (which is a generic improvement, as many frameworks have questions).
- A requirement node has a boolean named "no_result" to indicate that no result is waited for the assessment (e.g. "what is your annual turnover?")

### Entity-relationship diagram

```mermaid
erDiagram

    ASSET                 }o--o{ SOLUTION              : contains
<<<<<<< HEAD
    ENTITY2                }o--o| DOMAIN                : owns
    VULNERABILITY         }o--o{ SOLUTION              : affects
    SOLUTION              }o--o| ENTITY                : provided_by
    CONTRACT              }o--o{ SOLUTION              : formalizes
    CONTRACT              }o--o{ EVIDENCE              : has
    APPLIED_CONTROL       }o--o| CONTRACT              : leverages
=======
    ENTITY                |o--o{ DOMAIN                : owns
    VULNERABILITY         }o--o{ SOLUTION              : affects
    SOLUTION              }o--o| ENTITY                : provided_by
    APPLIED_CONTROL       }o--o{ SOLUTION              : secures
>>>>>>> c50eb108
    ENTITY_EVALUATION     }o--|| ENTITY                : evaluates
    ENTITY                }o--o{ PERSON                : employs
    ENTITY_EVALUATION     }o--|| COMPLIANCE_ASSESSMENT : leverages
    ENTITY                }o--o{ ENTITY2               : is_provider_of
    COMPLIANCE_ASSESSMENT }o--|| FRAMEWORK             : uses
    ENTITY {
        string  name
        string  description
        string  missions  
        entity  parent_entity
        url     reference_link
    }

    ASSET {
        string      name
        string      description
        string      business_value
        string      type
        string      security_need
        asset       parent_asset
    }

    SOLUTION {
        string      name
        string      description
        string      solution_type
        string      ref_id
        string      version
    }

<<<<<<< HEAD
    CONTRACT {
        string name
        string description
        date   start_date
        date   end_date
    }

=======
>>>>>>> c50eb108
    ENTITY_EVALUATION {
        string name
        string description
        date   send_date
        date   due_date
        int    penetration
        int    dependency
        int    maturity
        int    trust
    }

    PERSON {
        string email
        string first_name
        string last_name
        string phone
        string role
        string description
    }

```

```mermaid
erDiagram
    DOMAIN          ||--o{ ENTITY_EVALUATION    : contains
    DOMAIN          ||--o{ SOLUTION             : contains
```
```mermaid
erDiagram
    GLOBAL_DOMAIN   ||--o{ ENTITY          : contains
    GLOBAL_DOMAIN   ||--o{ PERSON          : contains
```

- The solution_type of a solution is a string with the following possible values: --|product|maintenance|hosting.
- The ref_id for a solution can be null or use a formal id like CPE.
 
### Evolution of existing models

#### Requirement assessment

- add the following fields:
  - review_conclusion: --|blocker|warning|ok|N/A
  - review_observation

#### Requirement node 

- Add the following fields:
  - no_result
  - question

#### Applied control

- Add a "contract" category
- Add a foreign key "contract" to point to a contract

The foreign key contract shall be non-null only if the category is set to  "contract". The UX shall reflect this constraint.

<<<<<<< HEAD
Note: in the future, we will use the same approach for policies.
=======
requirement_node - add the following fields:
- no_result
- question

reference and applied controls - add the following category: contract
>>>>>>> c50eb108
<|MERGE_RESOLUTION|>--- conflicted
+++ resolved
@@ -1109,19 +1109,12 @@
 erDiagram
 
     ASSET                 }o--o{ SOLUTION              : contains
-<<<<<<< HEAD
     ENTITY2                }o--o| DOMAIN                : owns
     VULNERABILITY         }o--o{ SOLUTION              : affects
     SOLUTION              }o--o| ENTITY                : provided_by
     CONTRACT              }o--o{ SOLUTION              : formalizes
     CONTRACT              }o--o{ EVIDENCE              : has
     APPLIED_CONTROL       }o--o| CONTRACT              : leverages
-=======
-    ENTITY                |o--o{ DOMAIN                : owns
-    VULNERABILITY         }o--o{ SOLUTION              : affects
-    SOLUTION              }o--o| ENTITY                : provided_by
-    APPLIED_CONTROL       }o--o{ SOLUTION              : secures
->>>>>>> c50eb108
     ENTITY_EVALUATION     }o--|| ENTITY                : evaluates
     ENTITY                }o--o{ PERSON                : employs
     ENTITY_EVALUATION     }o--|| COMPLIANCE_ASSESSMENT : leverages
@@ -1152,7 +1145,6 @@
         string      version
     }
 
-<<<<<<< HEAD
     CONTRACT {
         string name
         string description
@@ -1160,8 +1152,6 @@
         date   end_date
     }
 
-=======
->>>>>>> c50eb108
     ENTITY_EVALUATION {
         string name
         string description
@@ -1219,12 +1209,4 @@
 
 The foreign key contract shall be non-null only if the category is set to  "contract". The UX shall reflect this constraint.
 
-<<<<<<< HEAD
-Note: in the future, we will use the same approach for policies.
-=======
-requirement_node - add the following fields:
-- no_result
-- question
-
-reference and applied controls - add the following category: contract
->>>>>>> c50eb108
+Note: in the future, we will use the same approach for policies.