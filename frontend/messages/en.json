{
	"$schema": "https://inlang.com/schema/inlang-message-format",
	"french": "French",
	"english": "English",
	"arabic": "Arabic",
	"portuguese": "Portuguese",
	"spanish": "Spanish",
	"german": "German",
	"dutch": "Dutch",
	"italian": "Italian",
	"addThreat": "Add threat",
	"addReferenceControl": "Add reference control",
	"addAppliedControl": "Add applied control",
	"addAsset": "Add asset",
	"addRiskAssessment": "Add risk assessment",
	"addRiskScenario": "Add risk scenario",
	"addRiskAcceptance": "Add risk acceptance",
	"addComplianceAssessment": "Start Audit",
	"addEvidence": "Add evidence",
	"addDomain": "Add domain",
	"addProject": "Add project",
	"addUser": "Add user",
	"addPolicy": "Add policy",
	"associatedThreats": "Associated threats",
	"associatedReferenceControls": "Associated reference controls",
	"associatedAppliedControls": "Associated applied controls",
	"associatedAssets": "Associated assets",
	"associatedRiskAssessments": "Associated risk assessments",
	"associatedRiskScenarios": "Associated risk scenarios",
	"associatedRiskAcceptances": "Associated risk acceptances",
	"associatedComplianceAssessments": "Associated Audits",
	"associatedEvidences": "Associated evidences",
	"associatedDomains": "Associated domains",
	"associatedProjects": "Associated projects",
	"associatedUsers": "Associated users",
	"home": "Home",
	"edit": "Edit",
	"changePassword": "Change password",
	"overview": "Overview",
	"context": "Context",
	"governance": "Governance",
	"risk": "Risk",
	"compliance": "Compliance",
	"organization": "Organization",
	"extra": "Extra",
	"analytics": "Analytics",
	"calendar": "Calendar",
	"threats": "Threats",
	"referenceControls": "Reference controls",
	"appliedControls": "Applied controls",
	"assets": "Assets",
	"asset": "Asset",
	"policy": "Policy",
	"policies": "Policies",
	"riskMatrices": "Risk matrices",
	"riskAssessments": "Risk assessments",
	"riskScenarios": "Risk scenarios",
	"riskScenario": "Risk scenario",
	"riskAcceptances": "Risk acceptances",
	"riskAcceptance": "Risk acceptance",
	"complianceAssessments": "Audits",
	"complianceAssessment": "Audit",
	"evidences": "Evidences",
	"evidence": "Evidence",
	"frameworks": "Frameworks",
	"domains": "Domains",
	"projects": "Projects",
	"users": "Users",
	"user": "User",
	"userGroups": "User groups",
	"roleAssignments": "Role assignments",
	"xRays": "X-rays",
	"scoringAssistant": "Scoring assistant",
	"scoringAssistantNoMatrixError": "Please import a risk matrix from the libraries store to get access to this page",
	"libraries": "Libraries",
	"backupRestore": "Backup & restore",
	"myProfile": "My profile",
	"aboutCiso": "About CISO Assistant",
	"Logout": "Log out",
	"name": "Name",
	"description": "Description",
	"parentDomain": "Parent domain",
	"ref": "Ref",
	"refId": "Ref ID",
	"businessValue": "Business value",
	"email": "Email",
	"firstName": "First name",
	"lastName": "Last name",
	"category": "Category",
	"eta": "ETA",
	"referenceControl": "Reference control",
	"appliedControl": "Applied control",
	"provider": "Provider",
	"domain": "Domain",
	"urn": "URN",
	"id": "ID",
	"treatmentStatus": "Treatment status",
	"currentLevel": "Current level",
	"residualLevel": "Residual level",
	"riskMatrix": "Risk matrix",
	"project": "Project",
	"folder": "Folder",
	"riskAssessment": "Risk assessment",
	"threat": "Threat",
	"framework": "Framework",
	"file": "File",
	"language": "Language",
	"builtin": "Builtin",
	"next": "Next",
	"previous": "Previous",
	"show": "Show",
	"entries": "entries",
	"searchPlaceholder": "Search...",
	"noEntriesFound": "No entries found",
	"rowCount": "Showing {start} to {end} of {total}",
	"status": "Status",
	"effort": "Effort",
	"impact": "Impact",
	"expiryDate": "Expiry date",
	"link": "Link",
	"createdAt": "Created at",
	"updatedAt": "Updated at",
	"acceptedAt": "Accepted at",
	"rejectedAt": "Rejected at",
	"revokedAt": "Revoked at",
	"submitted": "Submitted",
	"rejected": "Rejected",
	"revoked": "Revoked",
	"locale": "Locale",
	"defaultLocale": "Default locale",
	"annotation": "Annotation",
	"library": "Library",
	"typicalEvidence": "Typical evidence",
	"parentAsset": "Parent asset",
	"parentAssets": "Parent assets",
	"approver": "Approver",
	"state": "State",
	"justification": "Justification",
	"parentFolder": "Parent folder",
	"contentType": "Content type",
	"type": "Type",
	"lcStatus": "Status",
	"internalReference": "Internal reference",
	"isActive": "Is active",
	"dateJoined": "Date joined",
	"version": "Version",
	"treatment": "Treatment",
	"currentProba": "Current probability",
	"currentImpact": "Current impact",
	"residualProba": "Residual probability",
	"residualImpact": "Residual impact",
	"existingControls": "Existing controls",
	"strengthOfKnowledge": "Strength of knowledge",
	"dueDate": "Due date",
	"attachment": "Attachment",
	"observation": "Observation",
	"importMatrices": "Import matrices",
	"importFrameworks": "Import frameworks",
	"summary": "Summary",
	"composer": "Composer",
	"statistics": "Statistics",
	"myProjects": "My projects",
	"scenarios": "Scenarios",
	"assignedProjects": "Assigned to {number} project{s}",
	"currentRiskLevelPerScenario": "Current risk level per risk scenario",
	"residualRiskLevelPerScenario": "Residual risk level per risk scenario",
	"appliedControlsStatus": "Applied controls status",
	"currentRisk": "Current risk",
	"residualRisk": "Residual risk",
	"planned": "Planned",
	"active": "Active",
	"inactive": "Inactive",
	"watchlist": "Watch list",
	"watchlistDescription": "Items that have expired or will expire in the next 30 days",
	"measuresToReview": "Applied controls to review",
	"exceptionsToReview": "Acceptances to review",
	"expired": "Expired",
	"upcoming": "Upcoming",
	"today": "Today",
	"actionRequested": "Action requested",
	"noRiskAcceptanceYet": "No risk acceptance yet",
	"noAppliedControlYet": "No applied control yet",
	"authors": "Authors",
	"reviewers": "Reviewers",
	"processButton": "Process",
	"selectTargets": "Select your targets",
	"composerDescription": "This will help you aggregate multiple components (projects) to get the compiled view on your risk. This is particularly useful for two use cases",
	"composerDescription1": "business intelligence approach to focus on a specific subset across different project domains (eg. across divisions)",
	"composerDescription2": "you are interested in the risk assessment of a specific system, for which you need the risk assessment of the underlying components",
	"overallCompliance": "Overall compliance",
	"exportButton": "Export",
	"treatmentProgressOverview": "Treatment progress overview",
	"pendingMeasures": "Your pending applied controls",
	"orderdByRankingScore": "Over the next 30 days and ordered by ranking score",
	"rankingScore": "Ranking score",
	"noPendingAppliedControl": "No pending applied control",
	"rankingScoreDefintion": "Ranking score is an adaptive metric that combines the information of effort and current risk level, and crosses it with the other data to assist you for the prioritization",
	"actions": "Actions",
	"projectsSummaryEmpty": "Projects summary is empty",
	"riskOpen": "Risk: open",
	"riskMitigate": "Risk: mitigate",
	"riskAccept": "Risk: accept",
	"riskAvoid": "Risk: avoid",
	"measureOpen": "Measure: open",
	"measureProgress": "Measure: in progress",
	"measureHold": "Measure: on hold",
	"measureDone": "Measure: done",
	"monday": "Monday",
	"tuesday": "Tuesday",
	"wednesday": "Wednesday",
	"thursday": "Thursday",
	"friday": "Friday",
	"saturday": "Saturday",
	"sunday": "Sunday",
	"january": "January",
	"february": "February",
	"march": "March",
	"april": "April",
	"may": "May",
	"june": "June",
	"july": "July",
	"august": "August",
	"september": "September",
	"october": "October",
	"november": "November",
	"december": "December",
	"errorsFound": "error{s} found",
	"warningsFound": "warning{s} found",
	"infosFound": "info{s} found",
	"remediationPlan": "Remediation plan",
	"treatmentPlan": "Treatment plan",
	"plan": "Plan",
	"asPDF": "as PDF",
	"asCSV": "as CSV",
	"draft": "Draft",
	"riskMatrixView": "Risk matrix view",
	"currentInMatrixView": "Current",
	"probability": "Probability",
	"riskLevels": "Risk levels",
	"riskLevel": "Risk level",
	"cancel": "Cancel",
	"save": "Save",
	"assetsImpactedByTheRiskScenario": "Assets impacted by the risk scenario",
	"ecistingMeasures": "Existing controls",
	"theExistingAppliedControlsToManageThisRisk": "The existing applied controls to manage this risk",
	"currentRiskLevelGivenCurrentMeasures": "The current risk level given the current applied controls",
	"riskLevelWhenAllExtraMeasuresDone": "The risk level when all extra measures are done",
	"myUserGroups": "My user groups",
	"changePasswordText": "You can change your password here. You'll need to log in with your new password after this operation",
	"oldPassword": "Old password",
	"newPassword": "New password",
	"confirmNewPassword": "Confirm new password",
	"label": "Label",
	"NA": "N/A",
	"threatAgentFactors": "Threat agent factors",
	"vulnerabilityFactors": "Vulnerability factors",
	"businessImpactFactors": "Business impact factors",
	"technicalImpactFactors": "Technical impact factors",
	"assessmentVector": "Assessment vector",
	"skillLevelText": "How technically skilled is this group of threat agents?",
	"skillLevelChoice1": "No technical skills",
	"skillLevelChoice2": "Some technical skills",
	"skillLevelChoice3": "Advanced computer user",
	"skillLevelChoice4": "Network and programming skills",
	"skillLevelChoice5": "Security penetration skills",
	"motiveText": "How motivated is this group of threat agents to find and exploit this vulnerability?",
	"motiveChoice1": "Low or no reward",
	"motiveChoice2": "Possible reward",
	"motiveChoice3": "High reward",
	"opportunityText": "What resources and opportunities are required for this group of threat agents to find and exploit this vulnerability?",
	"opportunityChoice1": "Full access or expensive resources required",
	"opportunityChoice2": "Specialized access or resources required",
	"opportunityChoice3": "Some access or resources required",
	"opportunityChoice4": "No access or resources required",
	"sizeText": "How large is this group of threat agents?",
	"sizeChoice1": "Developers or system administrators",
	"sizeChoice2": "Intranet users",
	"sizeChoice3": "Partners",
	"sizeChoice4": "Authenticated users",
	"sizeChoice5": "Anonymous internet users",
	"easeOfDiscoveryText": "How easy is it for this group of threat agents to discover this vulnerability?",
	"easeOfDiscoveryChoice1": "Practically impossible",
	"easeOfDiscoveryChoice2": "Difficult",
	"easeOfDiscoveryChoice3": "Easy",
	"easeOfDiscoveryChoice4": "Automated tools available",
	"easeOfExploitText": "How easy is it for this group of threat agents to actually exploit this vulnerability?",
	"easeOfExploitChoice1": "Theoretical",
	"easeOfExploitChoice2": "Difficult",
	"easeOfExploitChoice3": "Easy",
	"easeOfExploitChoice4": "Automated tools available",
	"awarenessText": "How well known is this vulnerability to this group of threat agents?",
	"awarenessChoice1": "Unknown",
	"awarenessChoice2": "Hidden",
	"awarenessChoice3": "Obvious",
	"awarenessChoice4": "Public knowledge",
	"intrusionDetectionText": "How likely is an exploit to be detected?",
	"intrusionDetectionChoice1": "Active detection in application",
	"intrusionDetectionChoice2": "Logged and reviewed",
	"intrusionDetectionChoice3": "Logged without review",
	"intrusionDetectionChoice4": "Not logged",
	"financialDamageText": "How much financial damage will result from an exploit?",
	"financialDamageChoice1": "Less than the cost to fix the vulnerability",
	"financialDamageChoice2": "Minor effect on annual profit",
	"financialDamageChoice3": "Significant effect on annual profit",
	"financialDamageChoice4": "Bankruptcy",
	"reputationDamageText": "Would an exploit result in reputation damage that would harm the business?",
	"reputationDamageChoice1": "Minimal damage",
	"reputationDamageChoice2": "Loss of major accounts",
	"reputationDamageChoice3": "Loss of goodwill",
	"reputationDamageChoice4": "Brand damage",
	"nonComplianceText": "How much exposure does non-compliance introduce?",
	"nonComplianceChoice1": "Minor violation",
	"nonComplianceChoice2": "Clear violation",
	"nonComplianceChoice3": "High profile violation",
	"nonComplianceChoice4": "No exposure",
	"privacyViolationText": "How much personally identifiable information could be disclosed?",
	"privacyViolationChoice1": "One individual",
	"privacyViolationChoice2": "Hundreds of people",
	"privacyViolationChoice3": "Thousands of people",
	"privacyViolationChoice4": "Millions of people",
	"lossOfConfidentialityText": "How much data could be disclosed and how sensitive is it?",
	"lossOfConfidentialityChoice1": "Minimal non-sensitive data disclosed",
	"lossOfConfidentialityChoice2": "Minimal critical data or extensive non-sensitive data disclosed",
	"lossOfConfidentialityChoice3": "Extensive critical data disclosed",
	"lossOfConfidentialityChoice4": "All data disclosed",
	"lossOfIntegrityText": "How much data could be corrupted and how damaged is it?",
	"lossOfIntegrityChoice1": "Minimal slightly corrupt data",
	"lossOfIntegrityChoice2": "Minimal seriously corrupt data",
	"lossOfIntegrityChoice3": "Extensive slightly corrupt data",
	"lossOfIntegrityChoice4": "Extensive seriously corrupt data",
	"lossOfIntegrityChoice5": "All data totally corrupt",
	"lossOfAvailabilityText": "How much service could be lost and how vital is it?",
	"lossOfAvailabilityChoice1": "Minimal secondary services interrupted",
	"lossOfAvailabilityChoice2": "Minimal primary or extensive secondary services interrupted",
	"lossOfAvailabilityChoice3": "Extensive primary services interrupted",
	"lossOfAvailabilityChoice4": "All services completely lost",
	"lossOfAccountabilityText": "Are the threat agents' actions traceable to an individual?",
	"lossOfAccountabilityChoice1": "Fully traceable",
	"lossOfAccountabilityChoice2": "Possibly traceable",
	"lossOfAccountabilityChoice3": "Completely anonymous",
	"ignore": "Ignore",
	"loadedLibraries": "Loaded libraries",
	"librariesStore": "Libraries store",
	"currentlyNoLoadedLibraries": "You currently have no loaded libraries",
	"loadingLibraryUploadButton": "Loading the library upload button",
	"errorOccuredWhileLoadingLibrary": "The following error occurred while loading the library form",
	"packager": "Packager",
	"dependencies": "Dependencies",
	"copyright": "Copyright",
	"addYourLibrary": "Add your own library",
	"libraryFileInYaml": "Library file in YAML format",
	"importBackup": "Import backup",
	"exportBackup": "Export backup",
	"confirmImportBackup": "Are you sure you want to import this backup? This will overwrite all existing data.",
	"exportDatabase": "Export database",
	"upload": "Upload",
	"add": "Add",
	"undefined": "--",
	"production": "Production",
	"design": "Design",
	"development": "Development",
	"endOfLife": "End of life",
	"dropped": "Dropped",
	"technical": "Technical",
	"physical": "Physical",
	"process": "Process",
	"veryLow": "Very low",
	"low": "Low",
	"high": "High",
	"veryHigh": "Very high",
	"small": "Small",
	"medium": "Medium",
	"large": "Large",
	"extraLarge": "Extra-large",
	"rid": "RID",
	"scope": "Scope",
	"reader": "Reader",
	"lastUpdate": "Last update",
	"riskScenarioAssetHelpText": "Assets impacted by this risk scenario",
	"riskScenarioMeasureHelpText": "The existing applied controls to manage this risk",
	"currentAssessment": "Current assessment",
	"targetAssessment": "Target assessment",
	"currentRiskLevel": "Current risk level",
	"residualRiskLevel": "Residual risk level",
	"currentRiskLevelHelpText": "The risk level given the current measures",
	"residualRiskLevelHelpText": "The risk level when all the extra measures are done",
	"yourSelection": "Your selection",
	"composerHint": "Hint: you can bookmark this page for future usage",
	"composerTitle": "Here is the overview for the selected risk assessment",
	"composerTitlePlural": "Here is the overview for the {number} selected risk assessments",
	"statusOfAssociatedMeasures": "Status of associated measures",
	"forTheSelectedScope": "For the selected scope, you have",
	"untreatedRiskScenarios": "{count} untreated risk scenario{s}",
	"acceptedRiskScenarios": "{count} accepted risk scenario{s}",
	"reviewNeeded": "Review needed",
	"ok": "Ok",
	"inconsistenciesFoundComposer": "Found {count} inconsistenc{plural}. For more details, check",
	"current": "Current",
	"residual": "Residual",
	"jumpToRiskAssessment": "Jump to risk assessment",
	"additionalMeasures": "Additional measures",
	"riskAssessmentMatrixHelpText": "WARNING: You will not be able to change the risk matrix after the risk assessment is created",
	"etaHelpText": "Estimated time of arrival",
	"dueDateHelpText": "Date by which the assessment must be completed",
	"expiryDateHelpText": "Date by which the object is no longer valid",
	"linkHelpText": "External URL for action follow-up (eg. Jira ticket)",
	"effortHelpText": "The effort required to implement the applied control",
	"riskAcceptanceJusitficationHelpText": "Justification for the risk acceptance. Only the approver can edit this field.",
	"approverHelpText": "Risk owner and approver identity",
	"riskAcceptanceRiskScenariosHelpText": "The risk scenarios that are accepted",
	"attachmentHelpText": "File for evidence (eg. screenshot, log file, etc.)",
	"attachmentWarningText": "WARNING: Uploading a new file will overwrite the existing one",
	"isActiveHelpText": "Designates whether this user should be treated as active",
	"helloThere": "Hello there 👋",
	"thisIsCisoAssistant": "This is CISO Assistant.",
	"yourStreamlined": "Your streamlined",
	"oneStopShop": "one-stop shop",
	"forComplianceRiskManagement": "for compliance and risk management.",
	"youCanSetPAsswordHere": "You can set your password here",
	"setPassword": "Set password",
	"logIntoYourAccount": "Log into your account",
	"youNeedToLogIn": "You need to login to access all the features",
	"forgtPassword": "Forgot password",
	"login": "Login",
	"password": "Password",
	"enterYourEmail": "Enter your email address below, and we'll send instructions for setting a new one",
	"send": "Send",
	"goBackToLogin": "Go back to login",
	"riskAcceptanceReviewMessage": "This risk acceptance is awaiting processing. Remember to review it before validating or rejecting it, you will not be able to go back.",
	"validate": "Validate",
	"reject": "Reject",
	"revoke": "Revoke",
	"riskAcceptanceValidatedMessage": "This risk acceptance is currently validated. It can be revoked at any time, but this will be irrevocable. You will need to duplicate it with a different version if necessary.",
	"confirmModalTitle": "Confirm",
	"confirmModalMessage": "Are you sure? This action will permanently affect the following object",
	"submit": "Submit",
	"requirementAssessment": "Requirement assessment",
	"requirementAssessments": "Requirement assessments",
	"deleteModalTitle": "Delete",
	"deleteModalMessage": "Are you sure you want to delete the following object",
	"download": "Download",
	"loading": "Loading",
	"open": "Opened",
	"mitigate": "Mitigated",
	"accept": "Accepted",
	"avoid": "Avoided",
	"transfer": "Shared",
	"primary": "Primary",
	"support": "Support",
	"toDo": "To do",
	"inProgress": "In progress",
	"inReview": "In review",
	"deprecated": "Deprecated",
	"done": "Done",
	"nonCompliant": "Non compliant",
	"partiallyCompliant": "Partially compliant",
	"compliant": "Compliant",
	"notApplicable": "Not applicable",
	"administrator": "Administrator",
	"domainManager": "Domain manager",
	"analyst": "Analyst",
	"successfullyCreatedObject": "The {object} object has been successfully created",
	"successfullyUpdatedObject": "The {object} object: {name} has been successfully updated",
	"successfullySavedObject": "The {object} object has been successfully saved",
	"successfullyDeletedObject": "The {object} object has been successfully deleted",
	"successfullyDeletedLibrary": "The library has been successfully deleted",
	"successfullyCreatedUser": "User successfully created. An email was sent to set the password.",
	"successfullyUpdatedUser": "The user: {email} has been successfully updated",
	"successfullyValidatedObject": "The {object} object has been successfully validated",
	"successfullyRejectedObject": "The {object} object has been successfully rejected",
	"successfullyRevokedObject": "The {object} object has been successfully revoked",
	"successfullyImportedObject": "The {object} object has been successfully imported",
	"anErrorOccurred": "An error has occurred",
	"attachmentDeleted": "The attachment has been successfully deleted",
	"librarySuccessfullyLoaded": "The library has been successfully loaded",
	"noLibraryDetected": "No library detected",
	"errorImportingLibrary": "Error importing library",
	"passwordSuccessfullyChanged": "Your password has been successfully changed",
	"passwordSuccessfullyReset": "Your password has been successfully reset",
	"passwordSuccessfullySet": "Your password has been successfully set",
	"passwordSuccessfullySetWelcome": "Your password has been successfully set. Welcome to CISO Assistant!",
	"waitBeforeRequestingResetLink": "Please wait {timing}sec before requesting a new reset link",
	"resetLinkSent": "The request has been received, you should receive a reset link at the following address: {email}",
	"riskAcceptanceStateDoesntAllowEdit": "The state of risk acceptance: {riskAcceptance} doesn't allow it to be edited",
	"associatedRequirements": "Associated requirements",
	"isPublished": "Is published",
	"suggestedReferenceControls": "Suggested reference controls",
	"threatsCovered": "Threats covered",
	"noFileDetected": "Error: no file detected",
	"usedRiskMatrices": "Used risk matrices",
	"usedFrameworks": "Used frameworks",
	"riskAssessmentsStatus": "Risk assessments status",
	"complianceAssessmentsStatus": "Audits status",
	"noDescription": "No description",
	"noExistingControls": "No existing controls",
	"noJustification": "No justification",
	"undefinedSOK": "The strength of the knowledge supporting the assessment is not defined",
	"lowSOK": "The strength of the knowledge supporting the assessment is low",
	"mediumSOK": "The strength of the knowledge supporting the assessment is medium",
	"highSOK": "The strength of the knowledge supporting the assessment is high",
	"libraryImportError": "An error occurred during the importation of your library.",
	"libraryAlreadyLoadedError": "This library has already been loaded.",
	"invalidLibraryFileError": "Invalid library file. Please make sure the format is correct.",
	"taintedFormMessage": "Do you want to leave this page? Changes you made may not be saved.",
	"riskScenariosStatus": "Risk scenarios status",
	"onlineDocs": "Online documentation",
	"warning": "Warning",
	"missingMandatoyObjects1": "Some mandatory objects to {model} are not created or imported yet",
	"missingMandatoyObjects2": "Please add them before proceeding",
	"attemptToDeleteOnlyAdminAccountError": "You can't delete the only admin account of your application.",
	"attemptToRemoveOnlyAdminUserGroup": "You can't remove the only admin user of the application from the admin user group.",
	"scoringHelpText": "Check to enable scoring",
	"minScore": "Minimum score",
	"maxScore": "Maximum score",
	"setTemporaryPassword1": "In case the user cannot set their own password, you can",
	"setTemporaryPassword": "set a temporary password",
	"setTemporaryPassword2": "Please use a strong one and make sure to inform the user to change it as soon as possible",
	"youCanSetNewPassword": "You can set a new password here",
	"userWillBeDisconnected": "The user will be disconnected and will need to log in again",
	"scoresDefinition": "Scores definition",
	"selectedImplementationGroups": "Selected implementation groups",
	"implementationGroupsDefinition": "Implementation groups definition",
	"threatRadarChart": "Threat radar",
	"noThreatsMapped": "No threats mapped. Consider attaching threats to your risk scenarios for a better overview.",
	"actionPlan": "Action plan",
	"noStatus": "No status",
	"actionPlanHelpText": "Separated by status and sorted by eta",
	"matchingRequirements": "Matching requirements",
	"asZIP": "as ZIP",
	"incoming": "Incoming",
	"outdated": "Outdated",
<<<<<<< HEAD
	"flashMode": "Flash mode"
=======
	"exportBackupDescription": "This will serialize and create a backup of the database, including users and RBAC. Evidences and other files are not included in the backup.",
	"importBackupDescription": "This will deserialize and restore the database from a backup. This will overwrite all existing data, including users and RBAC and cannot be undone."
>>>>>>> a1abd37c
}<|MERGE_RESOLUTION|>--- conflicted
+++ resolved
@@ -529,10 +529,7 @@
 	"asZIP": "as ZIP",
 	"incoming": "Incoming",
 	"outdated": "Outdated",
-<<<<<<< HEAD
-	"flashMode": "Flash mode"
-=======
+	"flashMode": "Flash mode",
 	"exportBackupDescription": "This will serialize and create a backup of the database, including users and RBAC. Evidences and other files are not included in the backup.",
 	"importBackupDescription": "This will deserialize and restore the database from a backup. This will overwrite all existing data, including users and RBAC and cannot be undone."
->>>>>>> a1abd37c
 }