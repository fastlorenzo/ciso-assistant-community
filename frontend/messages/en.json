--- conflicted
+++ resolved
@@ -476,15 +476,10 @@
 	"suggestedReferenceControls": "Suggested reference controls",
 	"threatsCovered": "Threats covered",
 	"noFileDetected": "Error: no file detected",
-<<<<<<< HEAD
 	"usedRiskMatrices": "Used risk matrices",
 	"usedFrameworks": "Used frameworks",
-	"inReview": "In review",
-	"done": "Done",
-	"deprecated": "Deprecated",
 	"riskAssessmentsStatus": "Risk assessments status",
-	"complianceAssessmentsStatus": "Compliance assessments status"
-=======
+	"complianceAssessmentsStatus": "Compliance assessments status",
 	"noDescription": "No description",
 	"noExistingControls": "No existing controls",
 	"noJustification": "No justification",
@@ -495,5 +490,4 @@
 	"libraryImportError": "An error occured during the importation of your library.",
 	"libraryAlreadyImportedError": "This library has already been imported !",
 	"invalidLibraryFileError": "Invalid library file !"
->>>>>>> b901e586
 }