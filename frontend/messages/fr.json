--- conflicted
+++ resolved
@@ -501,15 +501,12 @@
 	"missingMandatoyObjects2": "Veuillez les ajouter avant de continuer",
 	"attemptToDeleteOnlyAdminAccountError": "Vous ne pouvez pas supprimer votre unique compte administrateur de l'application.",
 	"attemptToRemoveOnlyAdminUserGroup": "Vous ne pouvez pas retirer le seul compte administrateur de l'application du groupe des administrateurs.",
-<<<<<<< HEAD
 	"scoringHelpText": "Cocher pour activer le score",
 	"minScore": "Score minimum",
-	"maxScore": "Score maximum"
-=======
+	"maxScore": "Score maximum",
 	"setTemporaryPassword1": "Si l'utilisateur ne peut pas définir son propre mot de passe, vous pouvez",
 	"setTemporaryPassword": "définir un mot de passe temporaire",
 	"setTemporaryPassword2": "Veuillez en utiliser un solide et assurez-vous d'informer l'utilisateur de le modifier dès que possible.",
 	"youCanSetNewPassword": "Vous pouvez définir un nouveau mot de passe ici",
 	"userWillBeDisconnected": "L'utilisateur sera déconnecté et devra se reconnecter"
->>>>>>> 6dba36a5
 }