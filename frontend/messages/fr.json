{
	"$schema": "https://inlang.com/schema/inlang-message-format",
	"french": "Français",
	"english": "Anglais",
	"addThreat": "Ajouter une menace",
	"addReferenceControl": "Ajouter une mesure de référence",
	"addAppliedControl": "Ajouter une mesure appliquée",
	"addAsset": "Ajouter un bien sensible",
	"addRiskAssessment": "Ajouter une évaluation de risque",
	"addRiskScenario": "Ajouter un scénario de risque",
	"addRiskAcceptance": "Ajouter une acceptation de risque",
	"addComplianceAssessment": "Ajouter une évaluation de conformité",
	"addEvidence": "Ajouter une preuve",
	"addDomain": "Ajouter un domaine",
	"addProject": "Ajouter un projet",
	"addUser": "Ajouter un utilisateur",
	"addPolicy": "Ajouter une politique",
	"associatedThreats": "Menaces associées",
	"associatedReferenceControls": "Mesures de référence associées",
	"associatedAppliedControls": "Mesures appliquées associées",
	"associatedAssets": "Biens sensibles associés",
	"associatedRiskAssessments": "Évaluations de risque associées",
	"associatedRiskScenarios": "Scénarios de risque associés",
	"associatedRiskAcceptances": "Acceptations de risque associées",
	"associatedComplianceAssessments": "Évaluations de conformité associées",
	"associatedEvidences": "Preuves associées",
	"associatedDomains": "Domaines associés",
	"associatedProjects": "Projets associés",
	"associatedUsers": "Utilisateurs associés",
	"home": "Accueil",
	"edit": "Modifier",
	"changePassword": "Changer le mot de passe",
	"overview": "Vue d'ensemble",
	"context": "Contexte",
	"governance": "Gouvernance",
	"risk": "Risque",
	"compliance": "Conformité",
	"organization": "Organisation",
	"extra": "Extra",
	"analytics": "Analytiques",
	"calendar": "Calendrier",
	"threats": "Menaces",
	"referenceControls": "Mesures de référence",
	"appliedControls": "Mesures appliquées",
	"assets": "Biens sensibles",
	"asset": "Bien sensible",
	"policy": "Politique",
	"policies": "Politiques",
	"riskMatrices": "Matrices de risque",
	"riskAssessments": "Évaluations de risque",
	"riskScenarios": "Scénarios de risque",
	"riskScenario": "Scénario de risque",
	"riskAcceptances": "Acceptations de risque",
	"riskAcceptance": "Acceptation de risque",
	"complianceAssessments": "Évaluations de conformité",
	"complianceAssessment": "Évaluation de conformité",
	"evidences": "Preuves",
	"evidence": "Preuve",
	"frameworks": "Cadres de référence",
	"domains": "Domaines",
	"projects": "Projets",
	"users": "Utilisateurs",
	"user": "Utilisateur",
	"userGroups": "Groupes d'utilisateurs",
	"roleAssignments": "Affectations de rôle",
	"xRays": "X-rays",
	"scoringAssistant": "Assistant d'évaluation",
	"scoringAssistantNoMatrixError": "Veuillez importer une matrice de risque depuis le magasin de bibliothèques pour pouvoir accéder à cette page",
	"libraries": "Bibliothèques",
	"backupRestore": "Sauvegarde et restauration",
	"myProfile": "Mon profil",
	"aboutCiso": "À propos de CISO Assistant",
	"Logout": "Se déconnecter",
	"name": "Nom",
	"description": "Description",
	"parentDomain": "Domaine parent",
	"ref": "Réf",
	"refId": "ID de référence",
	"businessValue": "Valeur commerciale",
	"email": "E-mail",
	"firstName": "Prénom",
	"lastName": "Nom de famille",
	"category": "Catégorie",
	"eta": "ETA",
	"referenceControl": "Mesure de référence",
	"appliedControl": "Mesure appliquée",
	"provider": "Fournisseur",
	"domain": "Domaine",
	"urn": "URN",
	"id": "ID",
	"treatmentStatus": "Statut de traitement",
	"currentLevel": "Niveau courant",
	"residualLevel": "Niveau résiduel",
	"riskMatrix": "Matrice de risque",
	"project": "Projet",
	"folder": "Domaine",
	"riskAssessment": "Évaluation de risque",
	"threat": "Menace",
	"framework": "Cadre de référence",
	"file": "Fichier",
	"language": "Langue",
	"builtin": "Intégré",
	"next": "Suivant",
	"previous": "Précédent",
	"show": "Afficher",
	"entries": "entrées",
	"searchPlaceholder": "Rechercher...",
	"noEntriesFound": "Aucune entrée trouvée",
	"rowCount": "Affichage de {start} à {end} sur {total}",
	"status": "Statut",
	"effort": "Effort",
	"impact": "Impact",
	"expiryDate": "Date d'expiration",
	"link": "Lien",
	"createdAt": "Créé le",
	"updatedAt": "Mis à jour le",
	"acceptedAt": "Accepté le",
	"rejectedAt": "Rejeté le",
	"revokedAt": "Révoqué le",
	"locale": "Locale",
	"defaultLocale": "Locale par défaut",
	"annotation": "Annotation",
	"library": "Bibliothèque",
	"typicalEvidence": "Preuve typique",
	"parentAsset": "Bien sensible parent",
	"parentAssets": "Biens sensibles parents",
	"approver": "Approbateur",
	"state": "État",
	"justification": "Justification",
	"parentFolder": "Domaine parent",
	"contentType": "Type de contenu",
	"type": "Type",
	"lcStatus": "Statut",
	"internalReference": "Référence interne",
	"isActive": "Actif",
	"dateJoined": "Date d'adhésion",
	"version": "Version",
	"treatment": "Traitement",
	"currentProba": "Probabilité courante",
	"currentImpact": "Impact courant",
	"residualProba": "Probabilité résiduelle",
	"residualImpact": "Impact résiduel",
	"existingControls": "Mesures existantes",
	"strengthOfKnowledge": "Force des connaissances",
	"dueDate": "Date d'échéance",
	"attachment": "Pièce jointe",
	"observation": "Observation",
	"importMatrices": "Importer des matrices",
	"importFrameworks": "Importer des cadres de référence",
	"summary": "Synthèse",
	"composer": "Compositeur",
	"statistics": "Statistiques",
	"myProjects": "Mes projets",
	"scenarios": "Scénarios",
	"assignedProjects": "Assigné à {number} projet{s}",
	"currentRiskLevelPerScenario": "Niveau de risque courant par scénario de risque",
	"residualRiskLevelPerScenario": "Niveau de risque résiduel par scénario de risque",
	"appliedControlsStatus": "Statut des mesures appliquées",
	"currentRisk": "Risque courant",
	"residualRisk": "Risque résiduel",
	"planned": "Planifié",
	"active": "Active",
	"inactive": "Inactive",
	"watchlist": "Liste de surveillance",
	"watchlistDescription": "Objets expirés ou ayant une ETA proche",
	"measuresToReview": "Mesures à revoir",
	"exceptionsToReview": "Exceptions à revoir",
	"expired": "Expiré",
	"upcoming": "À venir",
	"today": "Aujourd'hui",
	"actionRequested": "Action requise",
	"noRiskAcceptanceYet": "Aucune acceptation de risque pour le moment",
	"noAppliedControlYet": "Aucune mesure appliquée pour le moment",
	"authors": "Auteurs",
	"reviewers": "Relecteurs",
	"processButton": "Traiter",
	"selectTargets": "Selectionnez vos cibles",
	"composerDescription": "Cela vous aidera à agréger plusieurs composants (projets) pour obtenir une vue d'ensemble de vos risques. Ceci est particulièrement utile pour deux cas d'utilisation",
	"composerDescription1": "une approche de veille stratégique pour se concentrer sur un sous-ensemble spécifique à travers différents domaines de projet (par exemple, à travers les divisions)",
	"composerDescription2": "vous êtes intéressé par l'évaluation des risques d'un système spécifique, pour lequel vous avez besoin de l'évaluation des risques des composants sous-jacents",
	"overallCompliance": "Conformité globale",
	"exportButton": "Exporter",
	"treatmentProgressOverview": "Vue d'ensemble de l'avancement du traitement",
	"pendingMeasures": "Vos mesures en attente",
	"orderdByRankingScore": "Classées par score",
	"rankingScore": "Score de classement",
	"noPendingAppliedControl": "Aucune mesure appliquée en attente",
	"rankingScoreDefintion": "Le score de classement est une mesure adaptative qui combine les informations relatives à l'effort et au niveau de risque courant, et les croise avec d'autres données pour vous aider à établir des priorités",
	"actions": "Actions",
	"projectsSummaryEmpty": "Le résumé des projets est vide",
	"riskOpen": "Risque: ouvert",
	"riskMitigate": "Risque: atténué",
	"riskAccept": "Risque: accepté",
	"riskAvoid": "Risque: évité",
	"measureOpen": "Mesure: ouverte",
	"measureProgress": "Mesure: en cours",
	"measureHold": "Mesure: en attente",
	"measureDone": "Mesure: terminée",
	"monday": "Lundi",
	"tuesday": "Mardi",
	"wednesday": "Mercredi",
	"thursday": "Jeudi",
	"friday": "Vendredi",
	"saturday": "Samedi",
	"sunday": "Dimanche",
	"january": "Janvier",
	"february": "Février",
	"march": "Mars",
	"april": "Avril",
	"may": "Mai",
	"june": "Juin",
	"july": "Juillet",
	"august": "Août",
	"september": "Septembre",
	"october": "Octobre",
	"november": "Novembre",
	"december": "Décembre",
	"errorsFound": "erreur{s} trouvée{s}",
	"warningsFound": "avertissement{s} trouvé{s}",
	"infosFound": "info{s} trouvée{s}",
	"remediationPlan": "Plan de remédiation",
	"treatmentPlan": "Plan de traitement",
	"plan": "Plan",
	"asPDF": "en PDF",
	"asCSV": "en CSV",
	"draft": "Brouillon",
	"riskMatrixView": "Vue matricielle",
	"currentInMatrixView": "Courante",
	"probability": "Probabilité",
	"riskLevels": "Niveaux de risque",
	"riskLevel": "Niveau de risque",
	"cancel": "Annuler",
	"save": "Enregistrer",
	"assetsImpactedByTheRiskScenario": "Biens sensibles impactés par le scénario de risque",
	"ecistingMeasures": "Mesures existantes",
	"theExistingAppliedControlsToManageThisRisk": "Les mesures de sécurité existantes pour gérer ce risque",
	"currentRiskLevelGivenCurrentMeasures": "Niveau de risque courant compte tenu des mesures actuelles",
	"riskLevelWhenAllExtraMeasuresDone": "Niveau de risque lorsque toutes les mesures supplémentaires sont appliquées",
	"myUserGroups": "Mes groupes d'utilisateurs",
	"changePasswordText": "Vous pouvez changer votre mot de passe ici. Vous devrez vous reconnecter avec le nouveau mot de passe après cette opération",
	"oldPassword": "Ancien mot de passe",
	"newPassword": "Nouveau mot de passe",
	"confirmNewPassword": "Confirmer le nouveau mot de passe",
	"label": "Label",
	"NA": "N/A",
	"threatAgentFactors": "Facteurs liés aux agents de menace",
	"vulnerabilityFactors": "Facteurs de vulnérabilité",
	"businessImpactFactors": "Facteurs d’impact sur les entreprises",
	"technicalImpactFactors": "Facteurs d’impact techniques",
	"assessmentVector": "Vecteur d'évaluation",
	"skillLevelText": "Dans quelle mesure ce groupe d’agents menaçants est-il techniquement compétent ?",
	"skillLevelChoice1": "Aucune compétence technique",
	"skillLevelChoice2": "Quelques compétences techniques",
	"skillLevelChoice3": "Utilisateur informatique avancé",
	"skillLevelChoice4": "Compétences en réseau et en programmation",
	"skillLevelChoice5": "Compétences en matière de pénétration de la sécurité",
	"motiveText": "Dans quelle mesure ce groupe d’agents de menace est-il motivé à trouver et à exploiter cette vulnérabilité ?",
	"motiveChoice1": "Récompense faible ou inexistante",
	"motiveChoice2": "Récompense possible",
	"motiveChoice3": "Récompense élevée",
	"opportunityText": "Quelles ressources et opportunités sont nécessaires pour que ce groupe d’agents de menace trouve et exploite cette vulnérabilité ?",
	"opportunityChoice1": "Accès complet ou ressources coûteuses requises",
	"opportunityChoice2": "Accès spécialisé ou ressources requises",
	"opportunityChoice3": "Certains accès ou ressources requis",
	"opportunityChoice4": "Aucun accès ni ressources requis",
	"sizeText": "Quelle est la taille de ce groupe d’agents menaçants ?",
	"sizeChoice1": "Développeurs ou administrateurs système",
	"sizeChoice2": "Utilisateurs intranet",
	"sizeChoice3": "Les partenaires",
	"sizeChoice4": "Utilisateurs authentifiés",
	"sizeChoice5": "Internautes anonymes",
	"easeOfDiscoveryText": "Est-il facile pour ce groupe d’agents menaçants de découvrir cette vulnérabilité ?",
	"easeOfDiscoveryChoice1": "Pratiquement impossible",
	"easeOfDiscoveryChoice2": "Difficile",
	"easeOfDiscoveryChoice3": "Facile",
	"easeOfDiscoveryChoice4": "Outils automatisés disponibles",
	"easeOfExploitText": "Dans quelle mesure est-il facile pour ce groupe d’agents menaçants d’exploiter cette vulnérabilité ?",
	"easeOfExploitChoice1": "Théorique",
	"easeOfExploitChoice2": "Difficile",
	"easeOfExploitChoice3": "Facile",
	"easeOfExploitChoice4": "Outils automatisés disponibles",
	"awarenessText": "Dans quelle mesure cette vulnérabilité est-elle connue de ce groupe d’agents menaçants ?",
	"awarenessChoice1": "Inconnu",
	"awarenessChoice2": "Caché",
	"awarenessChoice3": "Évident",
	"awarenessChoice4": "Connaissance publique",
	"intrusionDetectionText": "Quelle est la probabilité qu’un exploit soit détecté ?",
	"intrusionDetectionChoice1": "Détection active dans l'application",
	"intrusionDetectionChoice2": "Enregistré et examiné",
	"intrusionDetectionChoice3": "Connecté sans avis",
	"intrusionDetectionChoice4": "Non connecté",
	"financialDamageText": "Quel préjudice financier résultera d’un exploit ?",
	"financialDamageChoice1": "Moins que le coût de correction de la vulnérabilité",
	"financialDamageChoice2": "Effet mineur sur le bénéfice annuel",
	"financialDamageChoice3": "Effet significatif sur le bénéfice annuel",
	"financialDamageChoice4": "La faillite",
	"reputationDamageText": "Un exploit entraînerait-il une atteinte à la réputation qui nuirait à l’entreprise ?",
	"reputationDamageChoice1": "Dommages minimes",
	"reputationDamageChoice2": "Perte de grands comptes",
	"reputationDamageChoice3": "Perte de bonne volonté",
	"reputationDamageChoice4": "Dommages à la marque",
	"nonComplianceText": "Quel degré d’exposition la non-conformité introduit-elle ?",
	"nonComplianceChoice1": "Violation mineure",
	"nonComplianceChoice2": "Violation claire",
	"nonComplianceChoice3": "Violation très médiatisée",
	"nonComplianceChoice4": "Aucune exposition",
	"privacyViolationText": "Quelle quantité d’informations personnellement identifiables pourrait être divulguée ?",
	"privacyViolationChoice1": "Un individu",
	"privacyViolationChoice2": "Des centaines de personnes",
	"privacyViolationChoice3": "Des milliers de personnes",
	"privacyViolationChoice4": "Des millions de personnes",
	"lossOfConfidentialityText": "Quelle quantité de données pourrait être divulguée et dans quelle mesure sont-elles sensibles ?",
	"lossOfConfidentialityChoice1": "Un minimum de données non sensibles divulguées",
	"lossOfConfidentialityChoice2": "Données critiques minimales ou données non sensibles étendues divulguées",
	"lossOfConfidentialityChoice3": "De nombreuses données critiques divulguées",
	"lossOfConfidentialityChoice4": "Toutes les données divulguées",
	"lossOfIntegrityText": "Quelle quantité de données pourrait être corrompue et dans quelle mesure ?",
	"lossOfIntegrityChoice1": "Données minimales légèrement corrompues",
	"lossOfIntegrityChoice2": "Données minimales sérieusement corrompues",
	"lossOfIntegrityChoice3": "Données étendues légèrement corrompues",
	"lossOfIntegrityChoice4": "De nombreuses données gravement corrompues",
	"lossOfIntegrityChoice5": "Toutes les données totalement corrompues",
	"lossOfAvailabilityText": "Quelle quantité de service pourrait être perdue et dans quelle mesure est-il vital ?",
	"lossOfAvailabilityChoice1": "Services secondaires minimes interrompus",
	"lossOfAvailabilityChoice2": "Services primaires minimes ou services secondaires étendus interrompus",
	"lossOfAvailabilityChoice3": "De nombreux services primaires interrompus",
	"lossOfAvailabilityChoice4": "Tous les services complètement perdus",
	"lossOfAccountabilityText": "Les actions des agents menaçants peuvent-elles être attribuées à un individu ?",
	"lossOfAccountabilityChoice1": "Entièrement traçable",
	"lossOfAccountabilityChoice2": "Peut-être traçable",
	"lossOfAccountabilityChoice3": "Complètement anonyme",
	"ignore": "Ignorer",
	"importedLibraries": "Bibliothèques importées",
	"librariesStore": "Magasin de bibliothèques",
	"currentlyNoImportedLibraries": "Vous n'avez actuellement aucune bibliothèque importée",
	"loadingLibraryUploadButton": "Chargement du bouton de téléchargement de la bibliothèque",
	"errorOccuredWhileLoadingLibrary": "L'erreur suivante s'est produite lors du chargement du formulaire de bibliothèque",
	"packager": "Éditeur",
	"dependencies": "Dépendances",
	"copyright": "Copyright",
	"uploadYourLibrary": "Téléchargez votre propre bibliothèque",
	"libraryFileInYaml": "Fichier de librairie en format YAML",
	"importBackup": "Importer une sauvegarde",
	"exportBackup": "Exporter une sauvegarde",
	"confirmImportBackup": "Êtes-vous sûr de vouloir importer cette sauvegarde ? Cela écrasera toutes les données existantes.",
	"exportDatabase": "Exporter la base de données",
	"upload": "Télécharger",
	"undefined": "--",
	"production": "Production",
	"design": "Conception",
	"development": "Développement",
	"endOfLife": "Fin de vie",
	"dropped": "Abandonné",
	"technical": "Technique",
	"physical": "Physique",
	"process": "Processus",
	"veryLow": "Très faible",
	"low": "Faible",
	"high": "Haut",
	"veryHigh": "Très haut",
	"small": "Petit",
	"medium": "Moyen",
	"large": "Grand",
	"extraLarge": "Très grand",
	"rid": "RID",
	"scope": "Périmètre",
	"auditor": "Auditeur",
	"lastUpdate": "Dernière mise à jour",
	"riskScenarioAssetHelpText": "Biens sensibles impactés par ce scénario de risque",
	"riskScenarioMeasureHelpText": "Les mesures appliquées existantes pour gérer ce risque",
	"currentAssessment": "Évaluation actuelle",
	"targetAssessment": "Évaluation cible",
	"currentRiskLevel": "Niveau de risque courant",
	"residualRiskLevel": "Niveau de risque résiduel",
	"currentRiskLevelHelpText": "Le niveau de risque compte tenu des mesures actuelles",
	"residualRiskLevelHelpText": "Le niveau de risque lorsque toutes les mesures supplémentaires sont prises",
	"yourSelection": "Votre sélection",
	"composerHint": "Astuce : vous pouvez ajouter cette page à vos favoris pour une utilisation future",
	"composerTitle": "Voici l’aperçu de l’évaluation de risque sélectionnée",
	"composerTitlePlural": "Voici l'aperçu des {number} évaluations de risques sélectionnées",
	"statusOfAssociatedMeasures": "Statut des mesures associées",
	"forTheSelectedScope": "Pour le périmètre sélectionné, vous avez",
	"untreatedRiskScenarios": "{count} scénario{s} de risque non traité{s}",
	"acceptedRiskScenarios": "{count} scénario{s} de risque accepté{s}",
	"reviewNeeded": "Révision nécessaire",
	"ok": "Ok",
	"inconsistenciesFoundComposer": "Il y a {count} incohérence{s}. Pour plus de détail, vérifiez",
	"current": "Courant",
	"residual": "Résiduel",
	"jumpToRiskAssessment": "Passer à l'évaluation des risques",
	"additionalMeasures": "Mesures supplémentaires",
	"riskAssessmentMatrixHelpText": "ATTENTION: Vous ne pourrez pas changer la matrice de risque une fois l'évaluation de risque créée.",
	"etaHelpText": "Date d'arrivée estimée",
	"dueDateHelpText": "Date à laquelle l'évaluation doit être complétée",
	"expiryDateHelpText": "Date à laquelle l'objet n'est plus valide",
	"linkHelpText": "URL externe pour le suivi des actions (ex. ticket Jira)",
	"effortHelpText": "L'effort requis pour mettre en œuvre la mesure appliquée",
	"riskAcceptanceJusitficationHelpText": "Justification de l'acceptation du risque. Seul l'approbateur peut modifier ce champ.",
	"approverHelpText": "Identité du propriétaire du risque et de l’approbateur",
	"riskAcceptanceRiskScenariosHelpText": "Les scénarios de risques acceptés",
	"attachmentHelpText": "Fichier de preuve (eg. capture d'écran, fichier journal, etc.)",
	"attachmentWarningText": "ATTENTION: le téléchargement d'un nouveau fichier écrasera celui existant",
	"isActiveHelpText": "Désigne si cet utilisateur doit être traité comme actif",
	"helloThere": "Bonjour 👋",
	"thisIsCisoAssistant": "Voici CISO Assistant.",
	"yourStreamlined": "Votre solution",
	"oneStopShop": "tout en un",
	"forComplianceRiskManagement": "pour la conformité et la gestion des risques.",
	"youCanSetPAsswordHere": "Vous pouvez définir votre mot de passe ici",
	"setPassword": "Définir le mot de passe",
	"logIntoYourAccount": "Connectez-vous à votre compte",
	"youNeedToLogIn": "Vous devez vous connecter pour accéder à toutes les fonctionnalités",
	"forgtPassword": "Mot de passe oublié",
	"login": "Se connecter",
	"password": "Mot de passe",
	"enterYourEmail": "Entrez votre adresse e-mail ci-dessous et nous vous enverrons des instructions pour en définir un nouveau",
	"send": "Envoyer",
	"goBackToLogin": "Revenir à la page de connexion",
	"riskAcceptanceReviewMessage": "Cette acceptation de risque est en attente de traitement. Pensez à la consulter avant de la valider ou de la rejeter, vous ne pourrez pas revenir en arrière.",
	"validate": "Valider",
	"reject": "Rejeter",
	"revoke": "Révoquer",
	"riskAcceptanceValidatedMessage": "Cette acceptation de risque est actuellement validée. Elle peut être révoquée à tout moment, mais cela sera irrévocable. Vous devrez la dupliquer avec une version différente si nécessaire.",
	"confirmModalTitle": "Confirmer",
	"confirmModalMessage": "Êtes-vous sûr? Cette action affectera définitivement l'objet suivant",
	"submit": "Soumettre",
	"requirementAssessment": "Évaluation d'exigence",
	"requirementAssessments": "Évaluations des exigences",
	"deleteModalTitle": "Supprimer",
	"deleteModalMessage": "Etes-vous sûr de vouloir supprimer l'objet suivant",
	"download": "Télécharger",
	"loading": "Chargement",
	"open": "Ouvert",
	"mitigate": "Atténué",
	"accept": "Accepté",
	"avoid": "Refusé",
	"transfer": "Partagé",
	"primary": "Primaire",
	"support": "Support",
	"toDo": "À faire",
	"inProgress": "En cours",
	"inReview": "En révision",
	"deprecated": "Déprécié",
	"done": "Terminé",
	"nonCompliant": "Non conforme",
	"partiallyCompliant": "Partiellement conforme",
	"compliant": "Conforme",
	"notApplicable": "Non applicable",
	"administrator": "Administrateur",
	"domainManager": "Gestionnaire de domaine",
	"analyst": "Analyste",
	"successfullyCreatedObject": "L'objet {object} a été créé avec succès",
	"successfullyUpdatedObject": "L'objet {object}: {name} a été mis à jour avec succès",
	"successfullySavedObject": "L'objet {object} a été enregistré avec succès",
	"successfullyDeletedObject": "L'objet {object} a été supprimé avec succès",
	"successfullyCreatedUser": "Utilisateur créé avec succès. Un email a été envoyé pour définir le mot de passe.",
	"successfullyUpdatedUser": "L'utilisateur: {email} a été mis à jour avec succès",
	"successfullyValidatedObject": "L'objet {object} a été validé avec succès",
	"successfullyRejectedObject": "L'objet {object} a été rejeté avec succès",
	"successfullyRevokedObject": "L'objet {object} a été révoqué avec succès",
	"successfullyImportedObject": "L'objet {object} a été importé avec succès",
	"anErrorOccurred": "Une erreur est survenue",
	"attachmentDeleted": "La pièce jointe a été supprimée avec succès",
	"librarySuccessfullyImported": "La bibliothèque a été importée avec succès",
	"noLibraryDetected": "Aucune bibliothèque détectée",
	"errorImportingLibrary": "Erreur lors de l'importation de la bibliothèque",
	"passwordSuccessfullyChanged": "Votre mot de passe a été changé avec succès",
	"passwordSuccessfullyReset": "Votre mot de passe a été réinitialisé avec succès",
	"passwordSuccessfullySet": "Votre mot de passe a été défini avec succès",
	"passwordSuccessfullySetWelcome": "Votre mot de passe a été défini avec succès. Bienvenue sur CISO Assistant !",
	"waitBeforeRequestingResetLink": "Veuillez patienter {timing}sec avant de demander un nouveau lien de réinitialisation.",
	"resetLinkSent": "La demande a été reçue, vous devriez recevoir un lien de réinitialisation à l'adresse suivante: {email}",
	"riskAcceptanceStateDoesntAllowEdit": "L'état d'acceptation du risque: {riskAcceptance} ne permet pas de le modifier",
	"associatedRequirements": "Exigences associées",
	"isPublished": "Publié",
	"suggestedReferenceControls": "Mesures de référence suggérées",
	"threatsCovered": "Menaces couvertes",
	"noFileDetected": "Erreur: aucun fichier détecté",
	"usedRiskMatrices": "Matrices de risque utilisées",
	"usedFrameworks": "Cadres de référence utilisés",
	"riskAssessmentsStatus": "Statut des évaluations de risque",
	"complianceAssessmentsStatus": "Statut des évaluations de conformité",
	"noDescription": "Pas de description",
	"noExistingControls": "Aucune mesure existante",
	"noJustification": "Aucune justification",
	"undefinedSOK": "La force des connaissances à l’appui de l’évaluation n’est pas définie",
	"lowSOK": "La force des connaissances à l’appui de l’évaluation est faible",
	"mediumSOK": "La force des connaissances à l’appui de l’évaluation est moyenne",
	"highSOK": "La force des connaissances à l’appui de l’évaluation est élevée",
	"libraryImportError": "Une erreur a été détectée durant l'importation de votre librairie.",
	"libraryAlreadyImportedError": "Cette libairie a été déjà été importée.",
	"invalidLibraryFileError": "Fichier de bibliothèque invalide. Veuillez vérifier le format du fichier.",
	"taintedFormMessage": "Voulez-vous vraiment quitter cette page ? Toutes les données non enregistrées seront perdues.",
	"riskScenariosStatus": "Statut des scénarios de risque",
<<<<<<< HEAD
	"attemptToDeleteOnlyAdminAccountError": "Vous ne pouvez pas supprimer votre unique compte administrateur de l'application.",
	"attemptToRemoveOnlyAdminUserGroup": "Vous ne pouvez pas retirer le seul compte administrateur de l'application du groupe des administrateurs."
=======
	"onlineDocs": "Documentation en ligne"
>>>>>>> b4813403
}<|MERGE_RESOLUTION|>--- conflicted
+++ resolved
@@ -492,10 +492,7 @@
 	"invalidLibraryFileError": "Fichier de bibliothèque invalide. Veuillez vérifier le format du fichier.",
 	"taintedFormMessage": "Voulez-vous vraiment quitter cette page ? Toutes les données non enregistrées seront perdues.",
 	"riskScenariosStatus": "Statut des scénarios de risque",
-<<<<<<< HEAD
+	"onlineDocs": "Documentation en ligne",
 	"attemptToDeleteOnlyAdminAccountError": "Vous ne pouvez pas supprimer votre unique compte administrateur de l'application.",
 	"attemptToRemoveOnlyAdminUserGroup": "Vous ne pouvez pas retirer le seul compte administrateur de l'application du groupe des administrateurs."
-=======
-	"onlineDocs": "Documentation en ligne"
->>>>>>> b4813403
 }