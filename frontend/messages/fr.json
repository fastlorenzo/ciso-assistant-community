{
	"$schema": "https://inlang.com/schema/inlang-message-format",
	"french": "Français",
	"english": "Anglais",
	"addThreat": "Ajouter une menace",
	"addReferenceControl": "Ajouter une mesure de référence",
	"addAppliedControl": "Ajouter une mesure appliquée",
	"addAsset": "Ajouter un bien sensible",
	"addRiskAssessment": "Ajouter une évaluation de risque",
	"addRiskScenario": "Ajouter un scénario de risque",
	"addRiskAcceptance": "Ajouter une acceptation de risque",
	"addComplianceAssessment": "Ajouter une évaluation de conformité",
	"addEvidence": "Ajouter une preuve",
	"addDomain": "Ajouter un domaine",
	"addProject": "Ajouter un projet",
	"addUser": "Ajouter un utilisateur",
	"addPolicy": "Ajouter une politique",
	"associatedThreats": "Menaces associées",
	"associatedReferenceControls": "Mesures de référence associées",
	"associatedAppliedControls": "Mesures appliquées associées",
	"associatedAssets": "Biens sensibles associés",
	"associatedRiskAssessments": "Évaluations de risque associées",
	"associatedRiskScenarios": "Scénarios de risque associés",
	"associatedRiskAcceptances": "Acceptations de risque associées",
	"associatedComplianceAssessments": "Évaluations de conformité associées",
	"associatedEvidences": "Preuves associées",
	"associatedDomains": "Domaines associés",
	"associatedProjects": "Projets associés",
	"associatedUsers": "Utilisateurs associés",
	"home": "Accueil",
	"edit": "Modifier",
	"changePassword": "Changer le mot de passe",
	"overview": "Vue d'ensemble",
	"context": "Contexte",
	"governance": "Gouvernance",
	"risk": "Risque",
	"compliance": "Conformité",
	"organization": "Organisation",
	"extra": "Extra",
	"analytics": "Analytiques",
	"calendar": "Calendrier",
	"threats": "Menaces",
	"referenceControls": "Mesures de référence",
	"appliedControls": "Mesures appliquées",
	"assets": "Biens sensibles",
	"asset": "Bien sensible",
	"policy": "Politique",
	"policies": "Politiques",
	"riskMatrices": "Matrices de risque",
	"riskAssessments": "Évaluations de risque",
	"riskScenarios": "Scénarios de risque",
	"riskScenario": "Scénario de risque",
	"riskAcceptances": "Acceptations de risque",
	"riskAcceptance": "Acceptation de risque",
	"complianceAssessments": "Évaluations de conformité",
	"complianceAssessment": "Évaluation de conformité",
	"evidences": "Preuves",
	"evidence": "Preuve",
	"frameworks": "Cadres",
	"domains": "Domaines",
	"projects": "Projets",
	"users": "Utilisateurs",
	"user": "Utilisateur",
	"userGroups": "Groupes d'utilisateurs",
	"roleAssignments": "Affectations de rôle",
	"xRays": "X-rays",
	"scoringAssistant": "Assistant d'évaluation",
	"scoringAssistantNoMatrixError": "Veuillez importer une matrice de risque depuis le magasin de bibliothèques pour pouvoir accéder à cette page",
	"libraries": "Bibliothèques",
	"backupRestore": "Sauvegarde et restauration",
	"myProfile": "Mon profil",
	"aboutCiso": "À propos de CISO Assistant",
	"Logout": "Se déconnecter",
	"name": "Nom",
	"description": "Description",
	"parentDomain": "Domaine parent",
	"ref": "Réf",
	"refId": "ID de référence",
	"businessValue": "Valeur commerciale",
	"email": "E-mail",
	"firstName": "Prénom",
	"lastName": "Nom de famille",
	"category": "Catégorie",
	"eta": "ETA",
	"referenceControl": "Mesure de référence",
	"appliedControl": "Mesure appliquée",
	"provider": "Fournisseur",
	"domain": "Domaine",
	"urn": "URN",
	"id": "ID",
	"treatmentStatus": "Statut de traitement",
	"currentLevel": "Niveau actuel",
	"residualLevel": "Niveau résiduel",
	"riskMatrix": "Matrice de risque",
	"project": "Projet",
	"folder": "Domaine",
	"riskAssessment": "Évaluation de risque",
	"threat": "Menace",
	"framework": "Cadre",
	"file": "Fichier",
	"language": "Langue",
	"builtin": "Intégré",
	"next": "Suivant",
	"previous": "Précédent",
	"show": "Afficher",
	"entries": "entrées",
	"searchPlaceholder": "Rechercher...",
	"noEntriesFound": "Aucune entrée trouvée",
	"rowCount": "Affichage de {start} à {end} sur {total}",
	"status": "Statut",
	"effort": "Effort",
	"impact": "Impact",
	"expiryDate": "Date d'expiration",
	"link": "Lien",
	"createdAt": "Créé le",
	"updatedAt": "Mis à jour le",
	"acceptedAt": "Accepté le",
	"rejectedAt": "Rejeté le",
	"revokedAt": "Révoqué le",
	"locale": "Locale",
	"defaultLocale": "Locale par défaut",
	"annotation": "Annotation",
	"library": "Bibliothèque",
	"typicalEvidence": "Preuve typique",
	"parentAsset": "Bien sensible parent",
	"parentAssets": "Biens sensibles parents",
	"approver": "Approbateur",
	"state": "État",
	"justification": "Justification",
	"parentFolder": "Domaine parent",
	"contentType": "Type de contenu",
	"type": "Type",
	"lcStatus": "Statut",
	"internalReference": "Référence interne",
	"isActive": "Actif",
	"dateJoined": "Date d'adhésion",
	"version": "Version",
	"treatment": "Traitement",
	"currentProba": "Probabilité actuelle",
	"currentImpact": "Impact actuel",
	"residualProba": "Probabilité résiduelle",
	"residualImpact": "Impact résiduel",
	"existingControls": "Mesures existantes",
	"strengthOfKnowledge": "Force des connaissances",
	"dueDate": "Date d'échéance",
	"attachment": "Pièce jointe",
	"observation": "Observation",
	"importMatrices": "Importer des matrices",
	"importFrameworks": "Importer des cadres",
	"summary": "Synthèse",
	"composer": "Compositeur",
	"statistics": "Statistiques",
	"myProjects": "Mes projets",
	"scenarios": "Scénarios",
	"assignedProjects": "Assigné à {number} projet{s}",
	"currentRiskLevelPerScenario": "Niveau de risque courant par scénario de risque",
	"residualRiskLevelPerScenario": "Niveau de risque résiduel par scénario de risque",
	"appliedControlsStatus": "Statut des mesures appliquées",
	"currentRisk": "Risque courant",
	"residualRisk": "Risque résiduel",
	"planned": "Planifié",
	"active": "Active",
	"inactive": "Inactive",
	"watchlist": "Liste de surveillance",
	"watchlistDescription": "Objets expirés ou ayant une ETA proche",
	"measuresToReview": "Mesures à revoir",
	"exceptionsToReview": "Exceptions à revoir",
	"expired": "Expiré",
	"upcoming": "À venir",
	"today": "Aujourd'hui",
	"actionRequested": "Action requise",
	"noRiskAcceptanceYet": "Aucune acceptation de risque pour le moment",
	"noAppliedControlYet": "Aucune mesure appliquée pour le moment",
	"authors": "Auteurs",
	"reviewers": "Relecteurs",
	"processButton": "Traiter",
	"selectTargets": "Selectionnez vos cibles",
	"composerDescription": "Cela vous aidera à agréger plusieurs composants (projets) pour obtenir une vue d'ensemble de vos risques. Ceci est particulièrement utile pour deux cas d'utilisation",
	"composerDescription1": "une approche de veille stratégique pour se concentrer sur un sous-ensemble spécifique à travers différents domaines de projet (par exemple, à travers les divisions)",
	"composerDescription2": "vous êtes intéressé par l'évaluation des risques d'un système spécifique, pour lequel vous avez besoin de l'évaluation des risques des composants sous-jacents",
	"overallCompliance": "Conformité globale",
	"exportButton": "Exporter",
	"treatmentProgressOverview": "Vue d'ensemble de l'avancement du traitement",
	"pendingMeasures": "Vos mesures en attente",
	"orderdByRankingScore": "Classées par score",
	"rankingScore": "Score de classement",
	"noPendingAppliedControl": "Aucune mesure appliquée en attente",
	"rankingScoreDefintion": "Le score de classement est une mesure adaptative qui combine les informations relatives à l'effort et au niveau de risque actuel, et les croise avec d'autres données pour vous aider à établir des priorités",
	"actions": "Actions",
	"projectsSummaryEmpty": "Le résumé des projets est vide",
	"riskOpen": "Risque: ouvert",
	"riskMitigate": "Risque: atténué",
	"riskAccept": "Risque: accepté",
	"riskAvoid": "Risque: évité",
	"measureOpen": "Mesure: ouverte",
	"measureProgress": "Mesure: en cours",
	"measureHold": "Mesure: en attente",
	"measureDone": "Mesure: terminée",
	"monday": "Lundi",
	"tuesday": "Mardi",
	"wednesday": "Mercredi",
	"thursday": "Jeudi",
	"friday": "Vendredi",
	"saturday": "Samedi",
	"sunday": "Dimanche",
	"january": "Janvier",
	"february": "Février",
	"march": "Mars",
	"april": "Avril",
	"may": "Mai",
	"june": "Juin",
	"july": "Juillet",
	"august": "Août",
	"september": "Septembre",
	"october": "Octobre",
	"november": "Novembre",
	"december": "Décembre",
	"errorsFound": "erreur{s} trouvée{s}",
	"warningsFound": "avertissement{s} trouvé{s}",
	"infosFound": "info{s} trouvée{s}",
	"remediationPlan": "Plan de remédiation",
	"treatmentPlan": "Plan de traitement",
	"plan": "Plan",
	"asPDF": "en PDF",
	"asCSV": "en CSV",
	"draft": "Brouillon",
	"riskMatrixView": "Vue matricielle",
	"currentInMatrixView": "Courante",
	"probability": "Probabilité",
	"riskLevels": "Niveaux de risque",
	"riskLevel": "Niveau de risque",
	"cancel": "Annuler",
	"save": "Enregistrer",
	"assetsImpactedByTheRiskScenario": "Biens sensibles impactés par le scénario de risque",
	"ecistingMeasures": "Mesures existantes",
	"theExistingAppliedControlsToManageThisRisk": "Les mesures de sécurité existantes pour gérer ce risque",
	"currentRiskLevelGivenCurrentMeasures": "Niveau de risque courant compte tenu des mesures actuelles",
	"riskLevelWhenAllExtraMeasuresDone": "Niveau de risque lorsque toutes les mesures supplémentaires sont appliquées",
	"myUserGroups": "Mes groupes d'utilisateurs",
	"changePasswordText": "Vous pouvez changer votre mot de passe ici. Vous devrez vous reconnecter avec le nouveau mot de passe après cette opération",
	"oldPassword": "Ancien mot de passe",
	"newPassword": "Nouveau mot de passe",
	"confirmNewPassword": "Confirmer le nouveau mot de passe",
	"label": "Label",
	"NA": "N/A",
	"threatAgentFactors": "Facteurs liés aux agents de menace",
	"vulnerabilityFactors": "Facteurs de vulnérabilité",
	"businessImpactFactors": "Facteurs d’impact sur les entreprises",
	"technicalImpactFactors": "Facteurs d’impact techniques",
	"assessmentVector": "Vecteur d'évaluation",
	"skillLevelText": "Dans quelle mesure ce groupe d’agents menaçants est-il techniquement compétent ?",
	"skillLevelChoice1": "Aucune compétence technique",
	"skillLevelChoice2": "Quelques compétences techniques",
	"skillLevelChoice3": "Utilisateur informatique avancé",
	"skillLevelChoice4": "Compétences en réseau et en programmation",
	"skillLevelChoice5": "Compétences en matière de pénétration de la sécurité",
	"motiveText": "Dans quelle mesure ce groupe d’agents de menace est-il motivé à trouver et à exploiter cette vulnérabilité ?",
	"motiveChoice1": "Récompense faible ou inexistante",
	"motiveChoice2": "Récompense possible",
	"motiveChoice3": "Récompense élevée",
	"opportunityText": "Quelles ressources et opportunités sont nécessaires pour que ce groupe d’agents de menace trouve et exploite cette vulnérabilité ?",
	"opportunityChoice1": "Accès complet ou ressources coûteuses requises",
	"opportunityChoice2": "Accès spécialisé ou ressources requises",
	"opportunityChoice3": "Certains accès ou ressources requis",
	"opportunityChoice4": "Aucun accès ni ressources requis",
	"sizeText": "Quelle est la taille de ce groupe d’agents menaçants ?",
	"sizeChoice1": "Développeurs ou administrateurs système",
	"sizeChoice2": "Utilisateurs intranet",
	"sizeChoice3": "Les partenaires",
	"sizeChoice4": "Utilisateurs authentifiés",
	"sizeChoice5": "Internautes anonymes",
	"easeOfDiscoveryText": "Est-il facile pour ce groupe d’agents menaçants de découvrir cette vulnérabilité ?",
	"easeOfDiscoveryChoice1": "Pratiquement impossible",
	"easeOfDiscoveryChoice2": "Difficile",
	"easeOfDiscoveryChoice3": "Facile",
	"easeOfDiscoveryChoice4": "Outils automatisés disponibles",
	"easeOfExploitText": "Dans quelle mesure est-il facile pour ce groupe d’agents menaçants d’exploiter cette vulnérabilité ?",
	"easeOfExploitChoice1": "Théorique",
	"easeOfExploitChoice2": "Difficile",
	"easeOfExploitChoice3": "Facile",
	"easeOfExploitChoice4": "Outils automatisés disponibles",
	"awarenessText": "Dans quelle mesure cette vulnérabilité est-elle connue de ce groupe d’agents menaçants ?",
	"awarenessChoice1": "Inconnu",
	"awarenessChoice2": "Caché",
	"awarenessChoice3": "Évident",
	"awarenessChoice4": "Connaissance publique",
	"intrusionDetectionText": "Quelle est la probabilité qu’un exploit soit détecté ?",
	"intrusionDetectionChoice1": "Détection active dans l'application",
	"intrusionDetectionChoice2": "Enregistré et examiné",
	"intrusionDetectionChoice3": "Connecté sans avis",
	"intrusionDetectionChoice4": "Non connecté",
	"financialDamageText": "Quel préjudice financier résultera d’un exploit ?",
	"financialDamageChoice1": "Moins que le coût de correction de la vulnérabilité",
	"financialDamageChoice2": "Effet mineur sur le bénéfice annuel",
	"financialDamageChoice3": "Effet significatif sur le bénéfice annuel",
	"financialDamageChoice4": "La faillite",
	"reputationDamageText": "Un exploit entraînerait-il une atteinte à la réputation qui nuirait à l’entreprise ?",
	"reputationDamageChoice1": "Dommages minimes",
	"reputationDamageChoice2": "Perte de grands comptes",
	"reputationDamageChoice3": "Perte de bonne volonté",
	"reputationDamageChoice4": "Dommages à la marque",
	"nonComplianceText": "Quel degré d’exposition la non-conformité introduit-elle ?",
	"nonComplianceChoice1": "Violation mineure",
	"nonComplianceChoice2": "Violation claire",
	"nonComplianceChoice3": "Violation très médiatisée",
	"nonComplianceChoice4": "Aucune exposition",
	"privacyViolationText": "Quelle quantité d’informations personnellement identifiables pourrait être divulguée ?",
	"privacyViolationChoice1": "Un individu",
	"privacyViolationChoice2": "Des centaines de personnes",
	"privacyViolationChoice3": "Des milliers de personnes",
	"privacyViolationChoice4": "Des millions de personnes",
	"lossOfConfidentialityText": "Quelle quantité de données pourrait être divulguée et dans quelle mesure sont-elles sensibles ?",
	"lossOfConfidentialityChoice1": "Un minimum de données non sensibles divulguées",
	"lossOfConfidentialityChoice2": "Données critiques minimales ou données non sensibles étendues divulguées",
	"lossOfConfidentialityChoice3": "De nombreuses données critiques divulguées",
	"lossOfConfidentialityChoice4": "Toutes les données divulguées",
	"lossOfIntegrityText": "Quelle quantité de données pourrait être corrompue et dans quelle mesure ?",
	"lossOfIntegrityChoice1": "Données minimales légèrement corrompues",
	"lossOfIntegrityChoice2": "Données minimales sérieusement corrompues",
	"lossOfIntegrityChoice3": "Données étendues légèrement corrompues",
	"lossOfIntegrityChoice4": "De nombreuses données gravement corrompues",
	"lossOfIntegrityChoice5": "Toutes les données totalement corrompues",
	"lossOfAvailabilityText": "Quelle quantité de service pourrait être perdue et dans quelle mesure est-il vital ?",
	"lossOfAvailabilityChoice1": "Services secondaires minimes interrompus",
	"lossOfAvailabilityChoice2": "Services primaires minimes ou services secondaires étendus interrompus",
	"lossOfAvailabilityChoice3": "De nombreux services primaires interrompus",
	"lossOfAvailabilityChoice4": "Tous les services complètement perdus",
	"lossOfAccountabilityText": "Les actions des agents menaçants peuvent-elles être attribuées à un individu ?",
	"lossOfAccountabilityChoice1": "Entièrement traçable",
	"lossOfAccountabilityChoice2": "Peut-être traçable",
	"lossOfAccountabilityChoice3": "Complètement anonyme",
	"ignore": "Ignorer",
	"importedLibraries": "Bibliothèques importées",
	"librariesStore": "Magasin de bibliothèques",
	"currentlyNoImportedLibraries": "Vous n'avez actuellement aucune bibliothèque importée",
	"loadingLibraryUploadButton": "Chargement du bouton de téléchargement de la bibliothèque",
	"errorOccuredWhileLoadingLibrary": "L'erreur suivante s'est produite lors du chargement du formulaire de bibliothèque",
	"packager": "Éditeur",
	"dependencies": "Dépendances",
	"copyright": "Droits d'auteur",
	"uploadYourLibrary": "Téléchargez votre propre bibliothèque",
	"libraryFileInYaml": "Fichier de librairie en format YAML",
	"importBackup": "Importer une sauvegarde",
	"exportBackup": "Exporter une sauvegarde",
	"confirmImportBackup": "Êtes-vous sûr de vouloir importer cette sauvegarde ? Cela écrasera toutes les données existantes.",
	"exportDatabase": "Exporter la base de données",
	"upload": "Télécharger",
	"undefined": "--",
	"production": "Production",
	"design": "Conception",
	"development": "Développement",
	"endOfLife": "Fin de vie",
	"dropped": "Abandonné",
	"technical": "Technique",
	"physical": "Physique",
	"process": "Processus",
	"small": "Petit",
	"medium": "Moyen",
	"large": "Grand",
	"extraLarge": "Extra large",
	"rid": "RID",
	"scope": "Périmètre",
	"auditor": "Auditeur",
	"lastUpdate": "Dernière mise à jour",
	"riskScenarioAssetHelpText": "Biens sensibles impactés par ce scénario de risque",
	"riskScenarioMeasureHelpText": "Les mesures appliquées existantes pour gérer ce risque",
	"currentAssessment": "Évaluation actuelle",
	"targetAssessment": "Évaluation cible",
	"currentRiskLevel": "Niveau de risque courrant",
	"residualRiskLevel": "Niveau de risque résiduel",
	"currentRiskLevelHelpText": "Le niveau de risque compte tenu des mesures actuelles",
	"residualRiskLevelHelpText": "Le niveau de risque lorsque toutes les mesures supplémentaires sont prises",
	"yourSelection": "Votre sélection",
	"composerHint": "Astuce : vous pouvez ajouter cette page à vos favoris pour une utilisation future",
	"composerTitle": "Voici l’aperçu de l’évaluation de risque sélectionnée",
	"composerTitlePlural": "Voici l'aperçu des {number} évaluations de risques sélectionnées",
	"statusOfAssociatedMeasures": "Statut des mesures associées",
	"forTheSelectedScope": "Pour le périmètre sélectionné, vous avez",
	"untreatedRiskScenarios": "{count} scénario{s} de risque non traité{s}",
	"acceptedRiskScenarios": "{count} scénario{s} de risque accepté{s}",
	"reviewNeeded": "Révision nécessaire",
	"ok": "Ok",
	"inconsistenciesFoundComposer": "Il y a {count} incohérence{s}. Pour plus de détail, vérifiez",
	"current": "Courrant",
	"residual": "Résiduel",
	"jumpToRiskAssessment": "Passer à l'évaluation des risques",
	"additionalMeasures": "Mesures supplémentaires",
	"riskAssessmentMatrixHelpText": "ATTENTION: Vous ne pourrez pas changer la matrice de risque une fois l'évaluation de risque créée.",
	"etaHelpText": "Date d'arrivée estimée",
	"dueDateHelpText": "Date à laquelle l'évaluation doit être complétée",
	"expiryDateHelpText": "Date à laquelle l'objet n'est plus valide",
	"linkHelpText": "URL externe pour le suivi des actions (ex. ticket Jira)",
	"effortHelpText": "L'effort requis pour mettre en œuvre la mesure appliquée",
	"riskAcceptanceJusitficationHelpText": "Justification de l'acceptation du risque. Seul l'approbateur peut modifier ce champ.",
	"approverHelpText": "Identité du propriétaire du risque et de l’approbateur",
	"riskAcceptanceRiskScenariosHelpText": "Les scénarios de risques acceptés",
	"attachmentHelpText": "Fichier de preuve (eg. capture d'écran, fichier journal, etc.)",
	"attachmentWarningText": "ATTENTION: le téléchargement d'un nouveau fichier écrasera celui existant",
	"isActiveHelpText": "Désigne si cet utilisateur doit être traité comme actif",
	"helloThere": "Bonjour 👋",
	"thisIsCisoAssistant": "Voici CISO Assistant.",
	"yourStreamlined": "Votre solution",
	"oneStopShop": "tout en un",
	"forComplianceRiskManagement": "pour la conformité et la gestion des risques.",
	"youCanSetPAsswordHere": "Vous pouvez définir votre mot de passe ici",
	"setPassword": "Définir le mot de passe",
	"logIntoYourAccount": "Connectez-vous à votre compte",
	"youNeedToLogIn": "Vous devez vous connecter pour accéder à toutes les fonctionnalités",
	"forgtPassword": "Mot de passe oublié",
	"login": "Se connecter",
	"password": "Mot de passe",
	"enterYourEmail": "Entrez votre adresse e-mail ci-dessous et nous vous enverrons des instructions pour en définir un nouveau",
	"send": "Envoyer",
	"goBackToLogin": "Revenir à la page de connexion",
	"riskAcceptanceReviewMessage": "Cette acceptation de risque est en attente de traitement. Pensez à la consulter avant de la valider ou de la rejeter, vous ne pourrez pas revenir en arrière.",
	"validate": "Valider",
	"reject": "Rejeter",
	"revoke": "Révoquer",
	"riskAcceptanceValidatedMessage": "Cette acceptation de risque est actuellement validée. Elle peut être révoquée à tout moment, mais cela sera irrévocable. Vous devrez la dupliquer avec une version différente si nécessaire.",
	"confirmModalTitle": "Confirmer",
	"confirmModalMessage": "Êtes-vous sûr? Cette action affectera définitivement l'objet suivant",
	"submit": "Soumettre",
	"requirementAssessment": "Évaluation d'exigence",
	"requirementAssessments": "Évaluations des exigences",
	"deleteModalTitle": "Supprimer",
	"deleteModalMessage": "Etes-vous sûr de vouloir supprimer l'objet suivant",
	"download": "Télécharger",
	"loading": "Chargement",
	"open": "Ouvert",
	"mitigate": "Atténué",
	"accept": "Accepté",
	"avoid": "Refusé",
	"transfer": "Partagé",
	"primary": "Primaire",
	"support": "Support",
	"toDo": "À faire",
	"inProgress": "En cours",
	"nonCompliant": "Non conforme",
	"partiallyCompliant": "Partiellement conforme",
	"compliant": "Conforme",
	"notApplicable": "Non applicable",
	"administrator": "Administrateur",
	"domainManager": "Gestionnaire de domaine",
	"analyst": "Analyste",
<<<<<<< HEAD
	"successfullyCreatedObject": "L'objet {object} a été créé avec succès",
	"successfullyUpdatedObject": "L'objet {object}: {name} a été mis à jour avec succès",
	"successfullySavedObject": "L'objet {object} a été enregistré avec succès",
	"successfullyDeletedObject": "L'objet {object} a été supprimé avec succès",
	"successfullyCreatedUser": "Utilisateur créé avec succès. Un email a été envoyé pour définir le mot de passe.",
	"successfullyUpdatedUser": "L'utilisateur: {email} a été mis à jour avec succès",
	"successfullyValidatedObject": "L'objet {object} a été validé avec succès",
	"successfullyRejectedObject": "L'objet {object} a été rejeté avec succès",
	"successfullyRevokedObject": "L'objet {object} a été révoqué avec succès",
	"successfullyImportedObject": "L'objet {object} a été importé avec succès",
	"anErrorOccurred": "Une erreur est survenue",
	"attachmentDeleted": "La pièce jointe a été supprimée avec succès",
	"librarySuccessfullyImported": "La bibliothèque a été importée avec succès",
	"noLibraryDetected": "Aucune bibliothèque détectée",
	"errorImportingLibrary": "Erreur lors de l'importation de la bibliothèque",
	"passwordSuccessfullyChanged": "Votre mot de passe a été changé avec succès",
	"passwordSuccessfullyReset": "Votre mot de passe a été réinitialisé avec succès",
	"passwordSuccessfullySet": "Votre mot de passe a été défini avec succès",
	"passwordSuccessfullySetWelcome": "Votre mot de passe a été défini avec succès. Bienvenue sur CISO Assistant!",
	"waitBeforeRequestingResetLink": "Veuillez patienter {timing}sec avant de demander un nouveau lien de réinitialisation.",
	"resetLinkSent": "La demande a été reçue, vous devriez recevoir un lien de réinitialisation à l'adresse suivante: {email}",
	"riskAcceptanceStateDoesntAllowEdit": "L'état d'acceptation du risque: {riskAcceptance} ne permet pas de le modifier"
=======
	"noFileDetected": "Erreur: aucun fichier détecté"
>>>>>>> 686f670d
}<|MERGE_RESOLUTION|>--- conflicted
+++ resolved
@@ -442,7 +442,6 @@
 	"administrator": "Administrateur",
 	"domainManager": "Gestionnaire de domaine",
 	"analyst": "Analyste",
-<<<<<<< HEAD
 	"successfullyCreatedObject": "L'objet {object} a été créé avec succès",
 	"successfullyUpdatedObject": "L'objet {object}: {name} a été mis à jour avec succès",
 	"successfullySavedObject": "L'objet {object} a été enregistré avec succès",
@@ -464,8 +463,6 @@
 	"passwordSuccessfullySetWelcome": "Votre mot de passe a été défini avec succès. Bienvenue sur CISO Assistant!",
 	"waitBeforeRequestingResetLink": "Veuillez patienter {timing}sec avant de demander un nouveau lien de réinitialisation.",
 	"resetLinkSent": "La demande a été reçue, vous devriez recevoir un lien de réinitialisation à l'adresse suivante: {email}",
-	"riskAcceptanceStateDoesntAllowEdit": "L'état d'acceptation du risque: {riskAcceptance} ne permet pas de le modifier"
-=======
+	"riskAcceptanceStateDoesntAllowEdit": "L'état d'acceptation du risque: {riskAcceptance} ne permet pas de le modifier",
 	"noFileDetected": "Erreur: aucun fichier détecté"
->>>>>>> 686f670d
 }