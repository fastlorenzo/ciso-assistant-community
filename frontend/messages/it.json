--- conflicted
+++ resolved
@@ -532,7 +532,6 @@
 	"goBackToAudit": "Torniamo all'audit",
 	"exportBackupDescription": "Questo serializzerà e creerà un backup del database, inclusi utenti e RBAC. Le prove e altri file non sono inclusi nel backup.",
 	"importBackupDescription": "Questo deserializzerà e ripristinerà il database da un backup. Questo sovrascriverà tutti i dati esistenti, inclusi utenti e RBAC, e non può essere annullato.",
-<<<<<<< HEAD
 	"riskAssessmentInProgress": "La valutazione del rischio è ancora in corso",
 	"riskAssessmentNoAuthor": "Nessun autore assegnato a questa valutazione del rischio",
 	"riskAssessmentEmpty": "La valutazione del rischio è vuota. Nessuno scenario di rischio ancora dichiarato",
@@ -553,9 +552,7 @@
 	"complianceAssessmentNoAuthor": "Nessun autore assegnato a questo controllo",
 	"requirementAssessmentNoAppliedControl": "Lo stato di valutazione dei requisiti è conforme o parzialmente conforme senza alcun controllo applicato",
 	"appliedControlNoReferenceControl": "Per il controllo applicato non è selezionato alcun controllo di riferimento",
-	"evidenceNoFile": "Nessun file è stato caricato nelle prove"
-=======
+	"evidenceNoFile": "Nessun file è stato caricato nelle prove",
 	"requirementAppliedControlHelpText": "Le evidenze legate alle misure selezionate verranno automaticamente associate al requisito.",
 	"requirementEvidenceHelpText": "Questa scheda ti consente di aggiungere ulteriori prove al requisito."
->>>>>>> 849afa30
 }