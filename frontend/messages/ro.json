{
	"$schema": "https://inlang.com/schema/inlang-message-format",
	"french": "Franceză",
	"english": "Engleză",
	"arabic": "Arabă",
	"portuguese": "Portugheză",
	"spanish": "Spaniolă",
	"german": "Germană",
	"dutch": "Olandeză",
	"italian": "Italiană",
	"polish": "Poloneză",
	"romanian": "Română",
	"hindi": "Hindi",
	"urdu": "Urdu",
	"addThreat": "Adaugă amenințare",
	"addReferenceControl": "Adaugă control de referință",
	"addAppliedControl": "Adaugă control aplicat",
	"addAsset": "Adaugă activ",
	"addRiskAssessment": "Adaugă evaluare a riscului",
	"addRiskScenario": "Adaugă scenariu de risc",
	"addRiskAcceptance": "Adaugă acceptare a riscului",
	"addComplianceAssessment": "Nou Audit",
	"addEvidence": "Adaugă dovadă",
	"addDomain": "Adaugă domeniu",
	"addProject": "Adaugă proiect",
	"addUser": "Adaugă utilizator",
	"addPolicy": "Adaugă politică",
	"associatedThreats": "Amenințări asociate",
	"associatedReferenceControls": "Controale de referință asociate",
	"associatedAppliedControls": "Controale aplicate asociate",
	"associatedAssets": "Active asociate",
	"associatedRiskAssessments": "Evaluări ale riscurilor asociate",
	"associatedRiskScenarios": "Scenarii de risc asociate",
	"associatedRiskAcceptances": "Acceptări ale riscurilor asociate",
	"associatedComplianceAssessments": "Auditurile asociate",
	"associatedEvidences": "Dovezi asociate",
	"associatedDomains": "Domenii asociate",
	"associatedProjects": "Proiecte asociate",
	"associatedUsers": "Utilizatori asociați",
	"associatedEntityAssessments": "Evaluări ale entităților asociate",
	"associatedRepresentatives": "Reprezentanti asociati",
	"associatedSolutions": "Solutii asociate",
	"home": "Acasă",
	"edit": "Editează",
	"changePassword": "Schimbă parola",
	"overview": "Prezentare generală",
	"context": "Context",
	"governance": "Guvernanță",
	"risk": "Risc",
	"compliance": "Conformitate",
	"organization": "Organizație",
	"extra": "Extra",
	"analytics": "Analitică",
	"calendar": "Calendar",
	"threats": "Amenințări",
	"threatsColon": "Amenințări:",
	"referenceControls": "Controale de referință",
	"referenceControlsColon": "Controale de referință:",
	"appliedControls": "Controale aplicate",
	"assets": "Active",
	"asset": "Activ",
	"policy": "Politică",
	"policies": "Politici",
	"riskMatrices": "Matrici de risc",
	"riskMatricesColon": "Matrici de risc:",
	"riskAssessments": "Evaluări ale riscurilor",
	"riskScenarios": "Scenarii de risc",
	"riskScenario": "Scenariu de risc",
	"riskAcceptances": "Acceptări ale riscurilor",
	"riskAcceptance": "Acceptare a riscului",
	"complianceAssessments": "Audituri",
	"complianceAssessment": "Audit",
	"evidences": "Dovezi",
	"evidence": "Dovadă",
	"frameworks": "Cadre",
	"frameworksColon": "Cadre:",
	"domains": "Domenii",
	"projects": "Proiecte",
	"users": "Utilizatori",
	"user": "Utilizator",
	"userGroups": "Grupuri de utilizatori",
	"roleAssignments": "Atribuiri de roluri",
	"xRays": "X-rays",
	"inspect": "Inspecta",
	"scoringAssistant": "Asistent de scor",
	"scoringAssistantNoMatrixError": "Importați o matrice de risc din magazinul de biblioteci pentru a avea acces la această pagină",
	"libraries": "Biblioteci",
	"backupRestore": "Backup și restaurare",
	"myProfile": "Profilul meu",
	"aboutCiso": "Despre CISO Assistant",
	"Logout": "Deconectare",
	"name": "Nume",
	"description": "Descriere",
	"parentDomain": "Domeniu părinte",
	"ref": "Ref",
	"refId": "ID Ref",
	"businessValue": "Valoare de afaceri",
	"email": "Email",
	"firstName": "Prenume",
	"lastName": "Nume de familie",
	"category": "Categorie",
	"csfFunction": "Funcție CSF",
	"eta": "ETA",
	"referenceControl": "Control de referință",
	"appliedControl": "Control aplicat",
	"provider": "Furnizor",
	"providerColon": "Furnizor:",
	"domain": "Domeniu",
	"urn": "URN",
	"id": "ID",
	"treatmentStatus": "Stare tratament",
	"qualification": "Calificare",
	"currentLevel": "Nivel curent",
	"residualLevel": "Nivel rezidual",
	"riskMatrix": "Matrice de risc",
	"riskMatrixColon": "Matrice de risc:",
	"project": "Proiect",
	"folder": "Dosar",
	"riskAssessment": "Evaluare a riscului",
	"threat": "Amenințare",
	"framework": "Cadru",
	"frameworkColon": "Cadru:",
	"file": "Fișier",
	"language": "Limbă",
	"builtin": "Încorporat",
	"next": "Următor",
	"previous": "Anterior",
	"show": "Arată",
	"entries": "intrări",
	"searchPlaceholder": "Căutare...",
	"noEntriesFound": "Nu s-au găsit intrări",
	"rowCount": "Afișând {start} până la {end} din {total}",
	"status": "Stare",
	"result": "Rezultat",
	"effort": "Efort",
	"cost": "Cost",
	"impact": "Impact",
	"expiryDate": "Data expirării",
	"link": "Link",
	"createdAt": "Creat la",
	"updatedAt": "Actualizat la",
	"acceptedAt": "Acceptat la",
	"rejectedAt": "Respins la",
	"revokedAt": "Revocat la",
	"submitted": "Trimis",
	"rejected": "Respins",
	"revoked": "Revocat",
	"locale": "Locale",
	"defaultLocale": "Locale implicit",
	"annotation": "Anotare",
	"library": "Bibliotecă",
	"typicalEvidence": "Dovadă tipică",
	"parentAsset": "Activ părinte",
	"parentAssets": "Active părinte",
	"approver": "Aprobator",
	"state": "Stare",
	"justification": "Justificare",
	"parentFolder": "Dosar părinte",
	"contentType": "Tip conținut",
	"objectType": "Tipul obiectului",
	"type": "Tip",
	"lcStatus": "Stare LC",
	"internalReference": "Referință internă",
	"isActive": "Este activ",
	"dateJoined": "Data înregistrării",
	"version": "Versiune",
	"versionColon": "Versiune:",
	"treatment": "Tratament",
	"currentProba": "Probabilitate curentă",
	"currentImpact": "Impact curent",
	"residualProba": "Probabilitate reziduală",
	"residualImpact": "Impact rezidual",
	"existingControls": "Controale existente",
	"strengthOfKnowledge": "Puterea cunoștințelor",
	"dueDate": "Data scadenței",
	"attachment": "Atașament",
	"observation": "Observație",
	"noObservation": "Nicio observatie",
	"importMatrices": "Importă matrici",
	"importFrameworks": "Importă cadre",
	"importMappings": "Importați mapări",
	"summary": "Rezumat",
	"composer": "Compozitor",
	"statistics": "Statistici",
	"myProjects": "Proiectele mele",
	"scenarios": "Scenarii",
	"assignedProjects": "Atribuit la {number} proiect{e}",
	"currentRiskLevelPerScenario": "Nivelul actual al riscului per scenariu de risc",
	"residualRiskLevelPerScenario": "Nivelul rezidual al riscului per scenariu de risc",
	"appliedControlsStatus": "Starea controalelor aplicate",
	"currentRisk": "Risc curent",
	"residualRisk": "Risc rezidual",
	"planned": "Planificat",
	"active": "Activ",
	"inactive": "Inactiv",
	"watchlist": "Lista de supraveghere",
	"watchlistDescription": "Elemente care au expirat sau vor expira în următoarele 30 de zile",
	"measuresToReview": "Controale aplicate de revizuit",
	"exceptionsToReview": "Acceptări de revizuit",
	"expired": "Expirat",
	"upcoming": "Viitoare",
	"today": "Astăzi",
	"actionRequested": "Acțiune solicitată",
	"noRiskAcceptanceYet": "Nu există încă nicio acceptare a riscului",
	"noAppliedControlYet": "Nu există încă niciun control aplicat",
	"authors": "Autori",
	"reviewers": "Recenzori",
	"processButton": "Procesează",
	"selectTargets": "Selectează-ți țintele",
	"composerDescription": "Acesta vă va ajuta să agregați mai multe componente (proiecte) pentru a obține o vedere compilată asupra riscului dvs. Acest lucru este deosebit de util pentru două cazuri de utilizare",
	"composerDescription1": "abordare de business intelligence pentru a vă concentra pe un subset specific prin diferite domenii de proiect (de exemplu, prin divizii)",
	"composerDescription2": "sunteți interesat de evaluarea riscurilor unui sistem specific, pentru care aveți nevoie de evaluarea riscurilor componentelor de bază",
	"overallCompliance": "Conformitate generală",
	"exportButton": "Exportă",
	"treatmentProgressOverview": "Prezentare generală a progresului tratamentului",
	"pendingMeasures": "Controalele tale aplicate în așteptare",
	"orderdByRankingScore": "În următoarele 30 de zile și ordonate după scorul de clasificare",
	"rankingScore": "Scor de clasificare",
	"noPendingAppliedControl": "Nu există controale aplicate în așteptare",
	"rankingScoreDefintion": "Scorul de clasificare este o metrică adaptivă care combină informațiile despre efort și nivelul de risc actual și le combină cu alte date pentru a vă ajuta la prioritizare",
	"actions": "Acțiuni",
	"projectsSummaryEmpty": "Rezumatul proiectelor este gol",
	"riskOpen": "Risc: deschis",
	"riskMitigate": "Risc: atenuat",
	"riskAccept": "Risc: acceptat",
	"riskAvoid": "Risc: evitat",
	"measureOpen": "Măsură: deschisă",
	"measureProgress": "Măsură: în curs de desfășurare",
	"measureHold": "Măsură: suspendată",
	"measureDone": "Măsură: finalizată",
	"monday": "Luni",
	"tuesday": "Marți",
	"wednesday": "Miercuri",
	"thursday": "Joi",
	"friday": "Vineri",
	"saturday": "Sâmbătă",
	"sunday": "Duminică",
	"january": "Ianuarie",
	"february": "Februarie",
	"march": "Martie",
	"april": "Aprilie",
	"may": "Mai",
	"june": "Iunie",
	"july": "Iulie",
	"august": "August",
	"september": "Septembrie",
	"october": "Octombrie",
	"november": "Noiembrie",
	"december": "Decembrie",
	"errorsFound": "eroare găsite",
	"warningsFound": "avertisment găsite",
	"infosFound": "informație găsite",
	"remediationPlan": "Plan de remediere",
	"treatmentPlan": "Plan de tratament",
	"plan": "Plan",
	"asPDF": "ca PDF",
	"asCSV": "ca CSV",
	"draft": "Ciornă",
	"riskMatrixView": "Vizualizare matrice de risc",
	"currentInMatrixView": "Curent",
	"probability": "Probabilitate",
	"riskLevels": "Niveluri de risc",
	"riskLevel": "Nivel de risc",
	"cancel": "Anulează",
	"save": "Salvează",
	"assetsImpactedByTheRiskScenario": "Active afectate de scenariul de risc",
	"ecistingMeasures": "Controale existente",
	"theExistingAppliedControlsToManageThisRisk": "Controalele aplicate existente pentru gestionarea acestui risc",
	"currentRiskLevelGivenCurrentMeasures": "Nivelul actual al riscului dat de controalele aplicate actuale",
	"riskLevelWhenAllExtraMeasuresDone": "Nivelul de risc atunci când toate măsurile suplimentare sunt finalizate",
	"myUserGroups": "Grupurile mele de utilizatori",
	"changePasswordText": "Puteți schimba parola dvs. aici. Va trebui să vă conectați cu noua parolă după această operațiune",
	"oldPassword": "Parola veche",
	"newPassword": "Parola nouă",
	"confirmNewPassword": "Confirmați parola nouă",
	"label": "Etichetă",
	"NA": "N/A",
	"threatAgentFactors": "Factori ai agentului de amenințare",
	"vulnerabilityFactors": "Factori de vulnerabilitate",
	"businessImpactFactors": "Factori de impact asupra afacerii",
	"technicalImpactFactors": "Factori de impact tehnic",
	"assessmentVector": "Vector de evaluare",
	"skillLevelText": "Cât de tehnic priceput este acest grup de agenți de amenințare?",
	"skillLevelChoice1": "Fără abilități tehnice",
	"skillLevelChoice2": "Unele abilități tehnice",
	"skillLevelChoice3": "Utilizator avansat de computer",
	"skillLevelChoice4": "Abilități de rețea și programare",
	"skillLevelChoice5": "Abilități de penetrare a securității",
	"motiveText": "Cât de motivați sunt acești agenți de amenințare să găsească și să exploateze această vulnerabilitate?",
	"motiveChoice1": "Recompensă mică sau inexistentă",
	"motiveChoice2": "Recompensă posibilă",
	"motiveChoice3": "Recompensă mare",
	"opportunityText": "Ce resurse și oportunități sunt necesare pentru ca acești agenți de amenințare să găsească și să exploateze această vulnerabilitate?",
	"opportunityChoice1": "Acces complet sau resurse costisitoare necesare",
	"opportunityChoice2": "Acces specializat sau resurse necesare",
	"opportunityChoice3": "Acces sau resurse necesare",
	"opportunityChoice4": "Nu este necesar acces sau resurse",
	"sizeText": "Cât de mare este acest grup de agenți de amenințare?",
	"sizeChoice1": "Dezvoltatori sau administratori de sistem",
	"sizeChoice2": "Utilizatori Intranet",
	"sizeChoice3": "Parteneri",
	"sizeChoice4": "Utilizatori autentificați",
	"sizeChoice5": "Utilizatori anonimi de internet",
	"easeOfDiscoveryText": "Cât de ușor este pentru acest grup de agenți de amenințare să descopere această vulnerabilitate?",
	"easeOfDiscoveryChoice1": "Practic imposibil",
	"easeOfDiscoveryChoice2": "Dificil",
	"easeOfDiscoveryChoice3": "Ușor",
	"easeOfDiscoveryChoice4": "Instrumente automatizate disponibile",
	"easeOfExploitText": "Cât de ușor este pentru acest grup de agenți de amenințare să exploateze efectiv această vulnerabilitate?",
	"easeOfExploitChoice1": "Teoretic",
	"easeOfExploitChoice2": "Dificil",
	"easeOfExploitChoice3": "Ușor",
	"easeOfExploitChoice4": "Instrumente automatizate disponibile",
	"awarenessText": "Cât de bine este cunoscută această vulnerabilitate pentru acest grup de agenți de amenințare?",
	"awarenessChoice1": "Necunoscut",
	"awarenessChoice2": "Ascuns",
	"awarenessChoice3": "Evident",
	"awarenessChoice4": "Cunoștințe publice",
	"intrusionDetectionText": "Cât de probabil este să fie detectată o exploatare?",
	"intrusionDetectionChoice1": "Detectare activă în aplicație",
	"intrusionDetectionChoice2": "Înregistrat și revizuit",
	"intrusionDetectionChoice3": "Înregistrat fără revizuire",
	"intrusionDetectionChoice4": "Neînregistrat",
	"financialDamageText": "Cât de mari vor fi daunele financiare în urma unei exploatări?",
	"financialDamageChoice1": "Mai puțin decât costul pentru a remedia vulnerabilitatea",
	"financialDamageChoice2": "Efect minor asupra profitului anual",
	"financialDamageChoice3": "Efect semnificativ asupra profitului anual",
	"financialDamageChoice4": "Faliment",
	"reputationDamageText": "O exploatare ar provoca daune reputației care ar afecta afacerea?",
	"reputationDamageChoice1": "Daune minime",
	"reputationDamageChoice2": "Pierderea conturilor majore",
	"reputationDamageChoice3": "Pierderea bunăvoinței",
	"reputationDamageChoice4": "Daune de brand",
	"nonComplianceText": "Câtă expunere introduce neconformitatea?",
	"nonComplianceChoice1": "Încălcare minoră",
	"nonComplianceChoice2": "Încălcare clară",
	"nonComplianceChoice3": "Încălcare de mare profil",
	"nonComplianceChoice4": "Fără expunere",
	"privacyViolationText": "Cât de multe informații de identificare personală ar putea fi dezvăluite?",
	"privacyViolationChoice1": "Un individ",
	"privacyViolationChoice2": "Sute de persoane",
	"privacyViolationChoice3": "Mii de persoane",
	"privacyViolationChoice4": "Milioane de persoane",
	"lossOfConfidentialityText": "Cât de multe date ar putea fi dezvăluite și cât de sensibile sunt acestea?",
	"lossOfConfidentialityChoice1": "Date minim dezvăluite, nesensibile",
	"lossOfConfidentialityChoice2": "Date critice minime sau date nesensibile extinse dezvăluite",
	"lossOfConfidentialityChoice3": "Date critice extinse dezvăluite",
	"lossOfConfidentialityChoice4": "Toate datele dezvăluite",
	"lossOfIntegrityText": "Cât de multe date ar putea fi corupte și cât de deteriorate sunt acestea?",
	"lossOfIntegrityChoice1": "Date minim corupte, ușor corupte",
	"lossOfIntegrityChoice2": "Date minim corupte, grav corupte",
	"lossOfIntegrityChoice3": "Date extinse, ușor corupte",
	"lossOfIntegrityChoice4": "Date extinse, grav corupte",
	"lossOfIntegrityChoice5": "Toate datele complet corupte",
	"lossOfAvailabilityText": "Cât de mult serviciu ar putea fi pierdut și cât de vital este acesta?",
	"lossOfAvailabilityChoice1": "Servicii secundare minime întrerupte",
	"lossOfAvailabilityChoice2": "Servicii primare minime sau servicii secundare extinse întrerupte",
	"lossOfAvailabilityChoice3": "Servicii primare extinse întrerupte",
	"lossOfAvailabilityChoice4": "Toate serviciile complet pierdute",
	"lossOfAccountabilityText": "Sunt acțiunile agenților de amenințare urmărite până la un individ?",
	"lossOfAccountabilityChoice1": "Complet urmărite",
	"lossOfAccountabilityChoice2": "Posibil urmărite",
	"lossOfAccountabilityChoice3": "Complet anonime",
	"ignore": "Ignoră",
	"loadedLibraries": "Biblioteci încărcate",
	"librariesStore": "Magazin de biblioteci",
	"currentlyNoLoadedLibraries": "În prezent, nu aveți nicio bibliotecă încărcată",
	"loadingLibraryUploadButton": "Încărcarea butonului de încărcare a bibliotecii",
	"errorOccurredWhileLoadingLibrary": "A apărut următoarea eroare în timpul încărcării formularului bibliotecii",
	"packager": "Ambalator",
	"packagerColon": "Ambalator:",
	"dependencies": "Dependențe",
	"copyright": "Drepturi de autor",
	"addYourLibrary": "Adaugă propria ta bibliotecă",
	"libraryFileInYaml": "Fișier bibliotecă în format YAML",
	"importBackup": "Importă backup",
	"exportBackup": "Exportă backup",
	"confirmImportBackup": "Sunteți sigur că doriți să importați acest backup? Acest lucru va suprascrie toate datele existente.",
	"exportDatabase": "Exportă baza de date",
	"upload": "Încărcare",
	"add": "Adăugați",
	"undefined": "--",
	"production": "Producție",
	"design": "Design",
	"development": "Dezvoltare",
	"endOfLife": "Sfârșitul vieții",
	"dropped": "Renunțat",
	"technical": "Tehnic",
	"physical": "Fizic",
	"process": "Proces",
	"veryLow": "Foarte scăzut",
	"low": "Scăzut",
	"high": "Ridicat",
	"veryHigh": "Foarte ridicat",
	"small": "Mic",
	"medium": "Mediu",
	"large": "Mare",
	"extraLarge": "Extra-mare",
	"rid": "RID",
	"scope": "Domeniu",
	"reader": "Cititor",
	"lastUpdate": "Ultima actualizare",
	"riskScenarioAssetHelpText": "Activele afectate de acest scenariu de risc",
	"riskScenarioMeasureHelpText": "Controalele aplicate existente pentru gestionarea acestui risc",
	"currentAssessment": "Evaluare curentă",
	"targetAssessment": "Evaluare țintă",
	"currentRiskLevel": "Nivelul actual al riscului",
	"residualRiskLevel": "Nivelul rezidual al riscului",
	"currentRiskLevelHelpText": "Nivelul de risc dat de măsurile actuale",
	"residualRiskLevelHelpText": "Nivelul de risc atunci când toate măsurile suplimentare sunt finalizate",
	"yourSelection": "Selecția ta",
	"composerHint": "Sfat: puteți marca această pagină pentru utilizare viitoare",
	"composerTitle": "Iată prezentarea generală pentru evaluarea selectată a riscurilor",
	"composerTitlePlural": "Iată prezentarea generală pentru cele {number} evaluări selectate ale riscurilor",
	"statusOfAssociatedMeasures": "Starea măsurilor asociate",
	"forTheSelectedScope": "Pentru domeniul selectat, aveți",
	"untreatedRiskScenarios": "{count} scenariu de risc netratat",
	"acceptedRiskScenarios": "{count} scenariu de risc acceptat",
	"reviewNeeded": "Revizuire necesară",
	"ok": "Ok",
	"inconsistenciesFoundComposer": "Au fost găsite {count} inconsistență. Pentru mai multe detalii, verificați",
	"current": "Curent",
	"residual": "Rezidual",
	"jumpToRiskAssessment": "Sari la evaluarea riscului",
	"additionalMeasures": "Măsuri suplimentare",
	"riskAssessmentMatrixHelpText": "ATENȚIE: Nu veți putea schimba matricea de risc după ce evaluarea riscului a fost creată",
	"etaHelpText": "Ora estimată de sosire",
	"dueDateHelpText": "Data la care trebuie finalizată evaluarea",
	"expiryDateHelpText": "Data la care obiectul nu mai este valabil",
	"linkHelpText": "URL extern pentru urmărirea acțiunilor (de exemplu, tichet Jira)",
	"effortHelpText": "Efortul necesar pentru a implementa controlul aplicat",
	"costHelpText": "Costul necesar pentru a implementa controlul aplicat",
	"riskAcceptanceJusitficationHelpText": "Justificarea pentru acceptarea riscului. Doar aprobatorul poate edita acest câmp.",
	"approverHelpText": "Identitatea proprietarului și a aprobatorului riscului",
	"riskAcceptanceRiskScenariosHelpText": "Scenariile de risc care sunt acceptate",
	"attachmentHelpText": "Fișier pentru dovadă (de exemplu, captură de ecran, fișier jurnal etc.). Când este selectat, puteți lipi capturi de ecran direct din clipboard-ul dvs.",
	"attachmentWarningText": "ATENȚIE: Încărcarea unui fișier nou va suprascrie fișierul existent",
	"isActiveHelpText": "Indică dacă acest utilizator ar trebui tratat ca activ",
	"helloThere": "Salut 👋",
	"thisIsCisoAssistant": "Acesta este CISO Assistant.",
	"yourStreamlined": "Asistentul tău",
	"oneStopShop": "universal",
	"forComplianceRiskManagement": "pentru conformitate și managementul riscurilor.",
	"youCanSetPAsswordHere": "Puteți seta parola dvs. aici",
	"setPassword": "Setează parola",
	"logIntoYourAccount": "Conectați-vă la contul dvs.",
	"youNeedToLogIn": "Trebuie să vă conectați pentru a accesa toate funcțiile",
	"forgtPassword": "Ați uitat parola",
	"login": "Autentificare",
	"password": "Parolă",
	"enterYourEmail": "Introduceți adresa dvs. de e-mail mai jos și vă vom trimite instrucțiuni pentru a seta una nouă",
	"send": "Trimite",
	"goBackToLogin": "Înapoi la autentificare",
	"riskAcceptanceReviewMessage": "Această acceptare a riscului așteaptă procesarea. Amintiți-vă să o revizuiți înainte de a o valida sau respinge, nu veți putea reveni.",
	"validate": "Validați",
	"reject": "Respingeți",
	"revoke": "Revocați",
	"riskAcceptanceValidatedMessage": "Această acceptare a riscului este în prezent validată. Poate fi revocată oricând, dar acest lucru va fi irevocabil. Va trebui să o duplicați cu o versiune diferită dacă este necesar.",
	"confirmModalTitle": "Confirmare",
	"confirmModalMessage": "Sunteți sigur? Această acțiune va afecta permanent următorul obiect",
	"submit": "Trimite",
	"requirementAssessment": "Evaluare a cerințelor",
	"requirementAssessments": "Evaluări ale cerințelor",
	"deleteModalTitle": "Ștergeți",
	"deleteModalMessage": "Sunteți sigur că doriți să ștergeți următorul obiect: {name}?",
	"deleteUserMessage": "Sigur doriți să ștergeți următorul utilizator: {name}?",
	"download": "Descărcați",
	"loading": "Se încarcă",
	"open": "Deschis",
	"mitigate": "Atenuat",
	"accept": "Acceptat",
	"avoid": "Evitat",
	"transfer": "Partajat",
	"primary": "Principal",
	"support": "Suport",
	"toDo": "De făcut",
	"inProgress": "În desfășurare",
	"inReview": "În revizuire",
	"deprecated": "Depreciat",
	"onHold": "În așteptare",
	"done": "Finalizat",
	"nonCompliant": "Neconform",
	"nonCompliantMinor": "Neconform minor",
	"nonCompliantMajor": "Neconform major",
	"partiallyCompliant": "Parțial conform",
	"compliant": "Conform",
	"notApplicable": "Neaplicabil",
	"notAssessed": "Neevaluat",
	"administrator": "Administrator",
	"domainManager": "Manager de domeniu",
	"analyst": "Analist",
	"successfullyCreatedObject": "Obiectul {object} a fost creat cu succes",
	"successfullyDuplicateObject": "Obiectul {object} a fost duplicat cu succes",
	"successfullyUpdatedObject": "Obiectul {object} a fost actualizat cu succes",
	"successfullySavedObject": "Obiectul {object} a fost salvat cu succes",
	"successfullyDeletedObject": "Obiectul {object} a fost șters cu succes",
	"successfullyDeletedLibrary": "Biblioteca a fost ștearsă cu succes",
	"successfullyCreatedUser": "Utilizator creat cu succes. Un e-mail a fost trimis pentru a seta parola.",
	"successfullyUpdatedUser": "Utilizatorul: {email} a fost actualizat cu succes",
	"successfullyValidatedObject": "Obiectul {object} a fost validat cu succes",
	"successfullyRejectedObject": "Obiectul {object} a fost respins cu succes",
	"successfullyRevokedObject": "Obiectul {object} a fost revocat cu succes",
	"successfullyImportedObject": "Obiectul {object} a fost importat cu succes",
	"anErrorOccurred": "A apărut o eroare",
	"attachmentDeleted": "Atașamentul a fost șters cu succes",
	"librarySuccessfullyLoaded": "Biblioteca a fost încărcată cu succes",
	"noLibraryDetected": "Nu a fost detectată nicio bibliotecă",
	"errorLoadingLibrary": "Eroare la încărcarea bibliotecii",
	"updateThisLibrary": "Actualizați această bibliotecă",
	"librarySuccessfullyUpdated": "Biblioteca a fost actualizată cu succes",
	"libraryNotFound": "Biblioteca nu a fost găsită",
	"libraryHasNoUpdate": "Această bibliotecă nu are actualizări",
	"dependencyNotFound": "Dependența nu a fost găsită",
	"invalidLibraryUpdate": "Actualizare invalidă a bibliotecii",
	"passwordSuccessfullyChanged": "Parola dvs. a fost schimbată cu succes",
	"passwordSuccessfullyReset": "Parola dvs. a fost resetată cu succes",
	"passwordSuccessfullySet": "Parola dvs. a fost setată cu succes",
	"passwordSuccessfullySetWelcome": "Parola dvs. a fost setată cu succes. Bine ați venit la CISO Assistant!",
	"waitBeforeRequestingResetLink": "Vă rugăm să așteptați {timing} secunde înainte de a solicita un nou link de resetare",
	"resetLinkSent": "Solicitarea a fost primită, ar trebui să primiți un link de resetare la următoarea adresă: {email}",
	"riskAcceptanceStateDoesntAllowEdit": "Starea acceptării riscului nu permite editarea acesteia",
	"associatedRequirements": "Cerințe asociate",
	"isPublished": "Este publicat",
	"suggestedReferenceControls": "Controale de referință sugerate",
	"threatsCovered": "Amenințări acoperite",
	"noFileDetected": "Eroare: nu a fost detectat niciun fișier",
	"usedRiskMatrices": "Matrici de risc utilizate",
	"usedFrameworks": "Cadre utilizate",
	"riskAssessmentsStatus": "Starea evaluărilor riscurilor",
	"complianceAssessmentsStatus": "Starea auditurilor",
	"noDescription": "Fără descriere",
	"noExistingControls": "Nu există controale existente",
	"noJustification": "Fără justificare",
	"undefinedSOK": "Puterea cunoștințelor care susține evaluarea nu este definită",
	"lowSOK": "Puterea cunoștințelor care susține evaluarea este scăzută",
	"mediumSOK": "Puterea cunoștințelor care susține evaluarea este medie",
	"highSOK": "Puterea cunoștințelor care susține evaluarea este ridicată",
	"libraryLoadingError": "A apărut o eroare în timpul încărcării bibliotecii",
	"libraryAlreadyLoadedError": "Această bibliotecă a fost deja încărcată",
	"invalidLibraryFileError": "Fișier de bibliotecă invalid. Vă rugăm să vă asigurați că formatul este corect.",
	"taintedFormMessage": "Doriți să părăsiți această pagină? Modificările pe care le-ați făcut este posibil să nu fie salvate.",
	"riskScenariosStatus": "Starea scenariilor de risc",
	"onlineDocs": "Documentație online",
	"warning": "Avertisment",
	"missingMandatoyObjects1": "Unele obiecte obligatorii pentru {model} nu sunt create sau importate încă",
	"missingMandatoyObjects2": "Vă rugăm să le adăugați înainte de a continua",
	"attemptToDeleteOnlyAdminAccountError": "Nu puteți șterge singurul cont de administrator al aplicației dvs.",
	"attemptToRemoveOnlyAdminUserGroup": "Nu puteți elimina singurul administrator al aplicației din grupul de utilizatori administratori.",
	"scoringHelpText": "Bifați pentru a activa scorarea",
	"minScore": "Scor minim",
	"maxScore": "Scor maxim",
	"setTemporaryPassword1": "În cazul în care utilizatorul nu poate seta propria parolă, puteți",
	"setTemporaryPassword": "seta o parolă temporară",
	"setTemporaryPassword2": "Vă rugăm să folosiți una puternică și să vă asigurați că informați utilizatorul să o schimbe cât mai curând posibil",
	"youCanSetNewPassword": "Puteți seta o nouă parolă aici",
	"userWillBeDisconnected": "Utilizatorul va fi deconectat și va trebui să se conecteze din nou",
	"scoresDefinition": "Definiția scorurilor",
	"selectedImplementationGroups": "Grupuri de implementare selectate",
	"implementationGroupsDefinition": "Definiția grupurilor de implementare",
	"threatRadarChart": "Radar amenințări",
	"noThreatsMapped": "Nu există amenințări mapate. Luați în considerare atașarea amenințărilor la scenariile dvs. de risc pentru o mai bună prezentare generală.",
	"actionPlan": "Plan de acțiune",
	"noStatus": "Fără stare",
	"actionPlanHelpText": "Separat pe stare și ordonat după eta",
	"matchingRequirements": "Cerințe corespunzătoare",
	"asZIP": "ca ZIP",
	"incoming": "În curs",
	"outdated": "Depășit",
	"flashMode": "Mod flash",
	"goBackToAudit": "Înapoi la audit",
	"exportBackupDescription": "Acesta va serializa și crea un backup al bazei de date, inclusiv utilizatorii și RBAC. Dovezile și alte fișiere nu sunt incluse în backup.",
	"importBackupDescription": "Acesta va deserializa și va restaura baza de date dintr-un backup. Acest lucru va suprascrie toate datele existente, inclusiv utilizatorii și RBAC și nu poate fi anulat.",
	"riskAssessmentInProgress": "Evaluarea riscului este încă în desfășurare",
	"riskAssessmentNoAuthor": "Niciun autor nu este atribuit acestei evaluări a riscului",
	"riskAssessmentEmpty": "Evaluarea riscului este goală. Niciun scenariu de risc nu a fost declarat încă",
	"riskScenarioNoCurrentLevel": "Nivelul actual al riscului nu a fost evaluat",
	"riskScenarioNoResidualLevel": "Nivelul rezidual al riscului nu a fost evaluat. Dacă nu se aplică măsuri suplimentare, ar trebui să fie la același nivel ca riscul curent",
	"riskScenarioResidualHigherThanCurrent": "Nivelul rezidual al riscului este mai mare decât cel actual",
	"riskScenarioResidualProbaHigherThanCurrent": "Probabilitatea riscului rezidual este mai mare decât cea actuală",
	"riskScenarioResidualImpactHigherThanCurrent": "Impactul riscului rezidual este mai mare decât cel actual",
	"riskScenarioResidualLoweredWithoutMeasures": "Nivelul riscului rezidual a fost redus fără măsuri specifice",
	"riskScenarioAcceptedNoAcceptance": "Risc acceptat, dar nu este atașată nicio acceptare a riscului",
	"appliedControlNoETA": "Nu are un ETA",
	"appliedControlETAInPast": "ETA este acum în trecut. Luați în considerare actualizarea stării sau a datei",
	"appliedControlNoEffort": "Nu are un efort estimat. Acest lucru vă va ajuta la prioritizare",
	"appliedControlNoCost": "Nu are un cost estimat. Acest lucru vă va ajuta la prioritizare",
	"appliedControlNoLink": "Controlul aplicat nu are un link extern atașat. Acest lucru vă va ajuta la urmărirea acțiunilor",
	"riskAcceptanceNoExpiryDate": "Acceptarea nu are o dată de expirare",
	"riskAcceptanceExpired": "Acceptarea a expirat. Luați în considerare actualizarea stării sau a datei",
	"complianceAssessmentInProgress": "Auditul este încă în desfășurare",
	"complianceAssessmentNoAuthor": "Niciun autor nu este atribuit acestui audit",
	"requirementAssessmentNoAppliedControl": "Rezultatul evaluării cerințelor este conform sau parțial conform fără niciun control aplicat",
	"appliedControlNoReferenceControl": "Controlul aplicat nu are selectat un control de referință",
	"evidenceNoFile": "Dovada nu are încărcat niciun fișier",
	"requirementAppliedControlHelpText": "Dovezile legate de măsurile selectate vor fi asociate automat cu cerința.",
	"requirementEvidenceHelpText": "Acest tab vă permite să adăugați dovezi suplimentare la cerință.",
	"providerID": "ID furnizor",
	"clientID": "ID client",
	"secret": "Secret",
	"key": "Cheie",
	"settings": "Setări",
	"identityProvider": "Furnizor de identitate",
	"identityProviders": "Furnizori de identitate",
	"clientIDHelpText": "ID aplicație sau cheie de consumator",
	"secretHelpText": "Secret API, secret client sau secret consumator",
	"SAMLIdPConfiguration": "Configurație IdP SAML",
	"SPConfiguration": "Configurație SP",
	"advancedSettings": "Setări avansate",
	"IdPEntityID": "ID Entitate IdP",
	"metadataURL": "URL metadate",
	"SSOURL": "URL SSO",
	"SLOURL": "URL SLO",
	"x509Cert": "Certificat x509",
	"SPEntityID": "ID Entitate SP",
	"attributeMappingUID": "Mapare atribut UID",
	"attributeMappingEmail": "Mapare atribut email",
	"attributeMappingEmailVerified": "Mapare atribut email verificat",
	"allowRepeatAttributeName": "Permite nume de atribut repetat",
	"allowSingleLabelDomains": "Permite domenii cu o singură etichetă",
	"authnRequestSigned": "Cerere authn semnată",
	"digestAlgorithm": "Algoritm de digestie",
	"logoutRequestSigned": "Cerere de deconectare semnată",
	"logoutResponseSigned": "Răspuns de deconectare semnat",
	"metadataSigned": "Metadate semnate",
	"nameIDEncrypted": "ID nume criptat",
	"rejectDeprecatedAlgorithm": "Respingeți algoritmul depreciat",
	"rejectIdPInitiatedSSO": "Respingeți SSO inițiat de IdP",
	"signatureAlgorithm": "Algoritm de semnătură",
	"wantAssertionSigned": "Doriți să fie semnată afirmația",
	"wantAssertionEncrypted": "Doriți să fie criptată afirmația",
	"wantAttributeStatement": "Doriți declarația atributului",
	"wantMessageSigned": "Doriți mesajul semnat",
	"wantNameID": "Doriți ID nume",
	"wantNameIDEncrypted": "Doriți ID nume criptat",
	"IdPConfiguration": "Configurație IdP",
	"enableSSO": "Activează SSO",
	"failedSSO": "Autentificarea SSO a eșuat, vă rugăm să contactați administratorul dvs.",
	"UserDoesNotExist": "Utilizatorul nu este declarat, vă rugăm să contactați administratorul dvs.",
	"idPInitiatedSSORejected": "SSO inițiat de IdP a fost respins, vă rugăm să contactați administratorul dvs.",
	"permissionDenied": "Permisiune refuzată",
	"signupClosed": "Înscriere închisă",
	"loginSSO": "Autentificați-vă cu SSO",
	"or": "sau",
	"errorImportingLibrary": "Eroare în timpul importului bibliotecii",
	"libraryImportError": "A apărut o eroare în timpul importului bibliotecii",
	"ssoSettingsupdated": "Setările SSO au fost actualizate",
	"ssoSettings": "Setări SSO",
	"ssoSettingsDescription": "Configurați setările dvs. Single Sign-On aici.",
	"sso": "SSO",
	"isSso": "Este SSO",
	"suggestion": "Sugestie",
	"suggestionColon": "Sugestie:",
	"annotationColon": "Anotare:",
	"mapping": "Mapare",
	"applyMapping": "Aplicați maparea",
	"mappingInference": "Mapare inferență",
	"mappingInferenceTip": "O sugestie de mapare este disponibilă pentru această cerință",
	"additionalInformation": "Informații suplimentare",
	"requirementMappingSet": "Mapare",
	"requirementMappingSetColon": "Mapare:",
	"requirementMappingSets": "Mapări",
	"requirementMapping": "Mapare cerință",
	"requirementMappings": "Mapări ale cerințelor",
	"sourceFramework": "Cadru sursă",
	"targetFramework": "Cadru țintă",
	"baseline": "Bază",
	"createAuditFromBaseline": "Creați audit din bază",
	"coverageColon": "Acoperire:",
	"full": "Complet",
	"partial": "Parțial",
	"noResultFound": "Nu s-a găsit niciun rezultat",
	"filters": "Filtre",
	"notApplicableScore": "Nu puteți acorda scor dacă evaluarea cerințelor nu este aplicabilă",
	"maturity": "Maturitate",
	"progress": "Progres",
	"back": "Înapoi",
	"duplicate": "Dublică",
	"duplicateRiskAssessment": "Dublarea evaluării riscului",
	"size": "Mărime",
	"favicon": "Favicon",
	"logo": "Logo",
	"clientSettings": "Setări client",
	"invalidFileType": "Tip de fișier nevalid",
	"logoHelpText": "Logo-ul va fi afișat în antetul aplicației. Formatele acceptate sunt PNG, JPEG, WEBP, SVG.",
	"faviconHelpText": "Favicon-ul va fi afișat în fila browser. Formatele acceptate sunt ICO, PNG, JPEG, WEBP",
	"entity": "Entitate",
	"entities": "Entități",
	"addEntity": "Adăugați entitate",
	"referenceLink": "Link de referință",
	"mission": "Misiune",
	"ownedFolders": "Domenii deținute",
	"thirdParty": "Terț",
	"thirdPartyCategory": "Terți",
	"entityAssessment": "Evaluarea entității",
	"entityAssessments": "Evaluări ale entităților",
	"addEntityAssessment": "Adăugați evaluarea entității",
	"criticality": "Criticitatea",
	"penetration": "Penetrare",
	"dependency": "Dependenţă",
	"trust": "Încredere",
	"solutions": "Soluții",
	"solution": "Soluţie",
	"addSolution": "Adăugați soluție",
	"providerEntity": "Entitate furnizor",
	"addProduct": "Adăugați produsul",
	"representatives": "Reprezentanți",
	"representative": "Reprezentant",
	"addRepresentative": "Adăugați un reprezentant",
	"phone": "Telefon",
	"role": "Rol",
	"question": "Întrebare",
	"recipientEntity": "Entitatea destinatară",
	"financial": "Finanțe",
	"legal": "Juridic",
	"reputation": "Reputație",
	"operational": "Operațional",
	"confidentiality": "Confidențialitate",
	"integrity": "Integritate",
	"availability": "Accesibilitate",
	"authenticity": "Autenticitate",
	"reviewObservation": "Revizuiți observația",
	"reviewObservationSemiColon": "Examinați observația:",
	"reviewConclusion": "Concluzia revizuirii",
	"reviewConclusionSemiColon": "Concluzia revizuirii:",
	"review": "Recenzie",
	"conclusionSemiColon": "Concluzie:",
	"observationSemiColon": "Observare:",
	"tableMode": "Modul de masă",
	"owner": "Proprietar",
	"waitingRiskAcceptances": "Buna ziua! În prezent, aveți {number} riscul{s} în așteptare. Le puteți găsi în fila de riscuri.",
	"licenseSeats": "Scaune de licență",
	"licenseExpiration": "Expirarea licenței",
<<<<<<< HEAD
=======
	"licenseExpiredMessage": "Licența dvs. a expirat. Operațiunile de scriere sunt dezactivate. Vă rugăm să contactați administratorul pentru a-l reînnoi.",
>>>>>>> 4e2493c9
	"answer": "Răspuns",
	"questionnaireMode": "Modul chestionar",
	"assessmentMode": "Modul de evaluare",
	"createAudit": "Creați audit",
	"createAuditHelpText": "Creați un audit împreună cu evaluarea entității",
	"questionnaire": "Chestionar",
	"conclusion": "Concluzie",
	"blocker": "Blocant",
	"createUser": "Creați utilizator",
	"createUserHelpText": "Creați sau legați un utilizator terță parte la reprezentant pe baza e-mailului",
	"nameDuplicate": "Numele există deja",
	"noAnswer": "Nici un răspuns",
	"entityAssessmentRepresentativesHelpText": "Utilizatorii terți care sunt responsabili pentru completarea chestionarului",
	"sendQuestionnaire": "Trimite chestionar",
	"sureToSendQuestionnaire": "Sigur doriți să trimiteți chestionarul: {questionnaire} ?",
	"theFollowingRepresentativesWillReceiveTheQuestionnaireColon": "Următorii reprezentanți vor primi chestionarul:",
	"mailSuccessfullySent": "E-mailul a fost trimis cu succes",
	"mailFailedToSend": "E-mailul nu a putut fi trimis",
	"questionOrQuestions": "Întrebare(e)",
	"successfullyUpdatedClientSettings": "Setările clientului au fost actualizate cu succes, vă rugăm să reîmprospătați pagina.",
	"xRaysEmptyMessage": "Trebuie să creați cel puțin un proiect pentru a utiliza raze X.",
	"suggestControls": "Sugerați controale",
	"createAppliedControlsFromSuggestionsHelpText": "Creați controale aplicate din controalele de referință sugerate de cerințele cadrului",
	"createAppliedControlsFromSuggestionsSuccess": "Controalele aplicate create cu succes din controalele de referință sugerate",
	"createAppliedControlsFromSuggestionsError": "A apărut o eroare la crearea controalelor aplicate din controalele de referință sugerate",
	"createAppliedControlsFromSuggestionsConfirmMessage": "{count} controale aplicate vor fi create din controalele de referință sugerate. Doriți să continuați?",
	"theFollowingControlsWillBeAddedColon": "Vor fi adăugate următoarele controale:",
	"ShowAllNodesMessage": "Arată tot",
	"ShowOnlyAssessable": "Doar evaluabil",
	"experimental": "Experimental",
	"timeline": "Cronologie",
	"graph": "Grafic",
	"startDate": "Data de începere",
	"startDateHelpText": "Data de începere (utilă pentru cronologie)",
	"backupLoadingError": "A apărut o eroare la încărcarea copiei de rezervă.",
	"backupGreaterVersionError": "Nu se poate încărca copia de rezervă, versiunea copiei de rezervă este mai mare decât versiunea curentă a aplicației dvs.",
	"backupLowerVersionError": "A apărut o eroare, versiunea de rezervă poate fi prea veche, dacă da, trebuie actualizată înainte de a reîncerca.",
	"questionSingular": "Întrebare",
	"questionPlural": "Întrebări",
	"NoPreviewMessage": "Nicio previzualizare disponibilă.",
	"entityAssessmentEvidenceHelpText": "Un chestionar extern",
	"associatedEntities": "Entități asociate",
	"noMailerConfigured": "Nu s-a configurat un mailer",
	"errorLicenseSeatsExceeded": "Numărul de locuri de licență este depășit, nu veți putea acorda drepturi de editare acestui utilizator. Vă rugăm să contactați administratorul dvs.",
	"availableSeats": "Locuri disponibile",
	"showImagesUnauthenticated": "Afișați sigla și favicon pentru utilizatorii neautentificați",
	"showImagesUnauthenticatedHelpText": "Dacă este dezactivată, logo-ul obișnuit al Asistentului CISO și favicon-ul vor fi afișate pe ecranul de conectare",
	"librariesCanOnlyBeLoadedByAdmin": "Bibliotecile pot fi încărcate numai de un administrator",
	"catalog": "Catalog",
	"operations": "Operațiuni",
	"fillMetadataURL": "Opțiunea 1: completați adresa URL a metadatelor",
	"fillSSOSLOURLx509cert": "Opțiunea 2: completați URL-ul SSO, URL-ul SLO și x509cert"
}<|MERGE_RESOLUTION|>--- conflicted
+++ resolved
@@ -730,10 +730,7 @@
 	"waitingRiskAcceptances": "Buna ziua! În prezent, aveți {number} riscul{s} în așteptare. Le puteți găsi în fila de riscuri.",
 	"licenseSeats": "Scaune de licență",
 	"licenseExpiration": "Expirarea licenței",
-<<<<<<< HEAD
-=======
 	"licenseExpiredMessage": "Licența dvs. a expirat. Operațiunile de scriere sunt dezactivate. Vă rugăm să contactați administratorul pentru a-l reînnoi.",
->>>>>>> 4e2493c9
 	"answer": "Răspuns",
 	"questionnaireMode": "Modul chestionar",
 	"assessmentMode": "Modul de evaluare",
