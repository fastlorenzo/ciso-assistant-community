--- conflicted
+++ resolved
@@ -769,10 +769,6 @@
 	"backupLoadingError": "Wystąpił błąd podczas ładowania kopii zapasowej.",
 	"backupGreaterVersionError": "Nie można załadować kopii zapasowej. Wersja kopii zapasowej jest nowsza niż bieżąca wersja aplikacji.",
 	"backupLowerVersionError": "Wystąpił błąd. Wersja kopii zapasowej może być za stara. Jeśli tak, należy ją zaktualizować przed ponowną próbą.",
-<<<<<<< HEAD
-=======
-	"NoPreviewMessage": "Podgląd niedostępny.",
->>>>>>> ec25d420
 	"entityAssessmentEvidenceHelpText": "Kwestionariusz zewnętrzny",
 	"associatedEntities": "Podmioty powiązane",
 	"noMailerConfigured": "Nie skonfigurowano programu pocztowego",
@@ -787,17 +783,6 @@
 	"questionPlural": "Pytania",
 	"fillMetadataURL": "Opcja 1: Wypełnij adres URL metadanych",
 	"fillSSOSLOURLx509cert": "Opcja 2: Wypełnij adres URL SSO, adres URL SLO i certyfikat x509cert",
-<<<<<<< HEAD
-	"critical": "Krytyczny",
-	"vulnerabilities": "Usterki",
-	"referenceRefId": "Identyfikator referencyjny odniesienia",
-	"vulnerabilityCatalog": "Katalog podatności odniesienia",
-	"severity": "Powaga",
-	"potential": "Potencjał",
-	"exploitable": "Wykorzystywany",
-	"mitigated": "Złagodzony",
-	"fixed": "Naprawił"
-=======
 	"sumpageTotal": "całkowity",
 	"sumpageActive": "aktywny",
 	"sumpageDeprecated": "przestarzały",
@@ -817,6 +802,14 @@
 	"sumpageTitleCurrentRisks": "Obecne ryzyka",
 	"sumpageTitleResidualRisks": "Pozostałe ryzyka",
 	"sumpageSectionCompliance": "zgodność",
-	"sumpageSectionRisk": "ryzyko"
->>>>>>> ec25d420
+	"sumpageSectionRisk": "ryzyko",
+	"critical": "Krytyczny",
+	"vulnerabilities": "Usterki",
+	"referenceRefId": "Identyfikator referencyjny odniesienia",
+	"vulnerabilityCatalog": "Katalog podatności odniesienia",
+	"severity": "Powaga",
+	"potential": "Potencjał",
+	"exploitable": "Wykorzystywany",
+	"mitigated": "Złagodzony",
+	"fixed": "Naprawił"
 }