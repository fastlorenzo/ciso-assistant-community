{
	"$schema": "https://inlang.com/schema/inlang-message-format",
	"french": "फ्रेंच",
	"english": "अंग्रेज़ी",
	"arabic": "अरबी",
	"portuguese": "पुर्तगाली",
	"spanish": "स्पैनिश",
	"german": "जर्मन",
	"dutch": "डच",
	"italian": "इतालवी",
	"polish": "पोलिश",
	"romanian": "रोमानियाई",
	"hindi": "हिंदी",
	"urdu": "उर्दू",
	"addThreat": "खतरा जोड़ें",
	"addReferenceControl": "संदर्भ नियंत्रण जोड़ें",
	"addAppliedControl": "लागू किया गया नियंत्रण जोड़ें",
	"addAsset": "संपत्ति जोड़ें",
	"addRiskAssessment": "जोखिम आकलन जोड़ें",
	"addRiskScenario": "जोखिम परिदृश्य जोड़ें",
	"addRiskAcceptance": "जोखिम स्वीकृति जोड़ें",
	"addComplianceAssessment": "नया ऑडिट",
	"addEvidence": "साक्ष्य जोड़ें",
	"addDomain": "डोमेन जोड़ें",
	"addProject": "प्रोजेक्ट जोड़ें",
	"addUser": "उपयोगकर्ता जोड़ें",
	"addPolicy": "नीति जोड़ें",
	"associatedThreats": "संबंधित खतरे",
	"associatedReferenceControls": "संबंधित संदर्भ नियंत्रण",
	"associatedAppliedControls": "संबंधित लागू नियंत्रण",
	"associatedAssets": "संबंधित संपत्तियाँ",
	"associatedRiskAssessments": "संबंधित जोखिम आकलन",
	"associatedRiskScenarios": "संबंधित जोखिम परिदृश्य",
	"associatedRiskAcceptances": "संबंधित जोखिम स्वीकृतियाँ",
	"associatedComplianceAssessments": "संबंधित ऑडिट",
	"associatedEvidences": "संबंधित साक्ष्य",
	"associatedDomains": "संबंधित डोमेन",
	"associatedProjects": "संबंधित प्रोजेक्ट",
	"associatedUsers": "संबंधित उपयोगकर्ता",
	"associatedEntityAssessments": "संबद्ध इकाई मूल्यांकन",
	"associatedRepresentatives": "संबद्ध प्रतिनिधि",
	"associatedSolutions": "संबद्ध समाधान",
	"home": "होम",
	"edit": "संपादित करें",
	"changePassword": "पासवर्ड बदलें",
	"overview": "अवलोकन",
	"context": "संदर्भ",
	"governance": "शासन",
	"risk": "जोखिम",
	"compliance": "अनुपालन",
	"organization": "संगठन",
	"extra": "अतिरिक्त",
	"analytics": "विश्लेषण",
	"calendar": "कैलेंडर",
	"threats": "खतरे",
	"threatsColon": "खतरे:",
	"referenceControls": "संदर्भ नियंत्रण",
	"referenceControlsColon": "संदर्भ नियंत्रण:",
	"appliedControls": "लागू किए गए नियंत्रण",
	"assets": "संपत्तियाँ",
	"asset": "संपत्ति",
	"policy": "नीति",
	"policies": "नीतियाँ",
	"riskMatrices": "जोखिम मैट्रिक्स",
	"riskMatricesColon": "जोखिम मैट्रिक्स:",
	"riskAssessments": "जोखिम आकलन",
	"riskScenarios": "जोखिम परिदृश्य",
	"riskScenario": "जोखिम परिदृश्य",
	"riskAcceptances": "जोखिम स्वीकृतियाँ",
	"riskAcceptance": "जोखिम स्वीकृति",
	"complianceAssessments": "ऑडिट",
	"complianceAssessment": "ऑडिट",
	"evidences": "साक्ष्य",
	"evidence": "साक्ष्य",
	"frameworks": "फ्रेमवर्क",
	"frameworksColon": "फ्रेमवर्क:",
	"domains": "डोमेन",
	"projects": "प्रोजेक्ट्स",
	"users": "उपयोगकर्ता",
	"user": "उपयोगकर्ता",
	"userGroups": "उपयोगकर्ता समूह",
	"roleAssignments": "भूमिका असाइनमेंट",
	"xRays": "एक्स-रे",
	"inspect": "निरीक्षण",
	"scoringAssistant": "स्कोरिंग सहायक",
	"scoringAssistantNoMatrixError": "इस पृष्ठ तक पहुँच प्राप्त करने के लिए कृपया लाइब्रेरी स्टोर से एक जोखिम मैट्रिक्स आयात करें",
	"libraries": "लाइब्रेरीज़",
	"backupRestore": "बैकअप और पुनर्स्थापना",
	"myProfile": "मेरी प्रोफ़ाइल",
	"aboutCiso": "CISO असिस्टेंट के बारे में",
	"Logout": "लॉग आउट",
	"name": "नाम",
	"description": "विवरण",
	"parentDomain": "अभिभावक डोमेन",
	"ref": "संदर्भ",
	"refId": "संदर्भ आईडी",
	"businessValue": "व्यावसायिक मूल्य",
	"email": "ईमेल",
	"firstName": "पहला नाम",
	"lastName": "अंतिम नाम",
	"category": "श्रेणी",
	"csfFunction": "CSF कार्य",
	"eta": "ETA",
	"referenceControl": "संदर्भ नियंत्रण",
	"appliedControl": "लागू किया गया नियंत्रण",
	"provider": "प्रदाता",
	"providerColon": "प्रदाता:",
	"domain": "डोमेन",
	"urn": "URN",
	"id": "आईडी",
	"treatmentStatus": "उपचार स्थिति",
	"qualification": "योग्यता",
	"currentLevel": "वर्तमान स्तर",
	"residualLevel": "अवशिष्ट स्तर",
	"riskMatrix": "जोखिम मैट्रिक्स",
	"riskMatrixColon": "जोखिम मैट्रिक्स:",
	"project": "प्रोजेक्ट",
	"folder": "फ़ोल्डर",
	"riskAssessment": "जोखिम आकलन",
	"threat": "खतरा",
	"framework": "फ्रेमवर्क",
	"frameworkColon": "फ्रेमवर्क:",
	"file": "फाइल",
	"language": "भाषा",
	"builtin": "बिल्ट-इन",
	"next": "अगला",
	"previous": "पिछला",
	"show": "दिखाएँ",
	"entries": "प्रविष्टियाँ",
	"searchPlaceholder": "खोजें...",
	"noEntriesFound": "कोई प्रविष्टियाँ नहीं मिलीं",
	"rowCount": "{start} से {end} तक {total} दिखा रहा है",
	"status": "स्थिति",
	"result": "परिणाम",
	"effort": "प्रयास",
	"cost": "लागत",
	"impact": "प्रभाव",
	"expiryDate": "समाप्ति तिथि",
	"link": "लिंक",
	"createdAt": "निर्मित",
	"updatedAt": "अद्यतित",
	"acceptedAt": "स्वीकृत",
	"rejectedAt": "अस्वीकृत",
	"revokedAt": "रद्द",
	"submitted": "प्रस्तुत किया गया",
	"rejected": "अस्वीकृत",
	"revoked": "रद्द",
	"locale": "स्थान",
	"defaultLocale": "डिफ़ॉल्ट स्थान",
	"annotation": "व्याख्या",
	"library": "लाइब्रेरी",
	"typicalEvidence": "सामान्य साक्ष्य",
	"parentAsset": "अभिभावक संपत्ति",
	"parentAssets": "अभिभावक संपत्तियाँ",
	"approver": "स्वीकर्ता",
	"state": "स्थिति",
	"justification": "औचित्य",
	"parentFolder": "अभिभावक फ़ोल्डर",
	"contentType": "सामग्री प्रकार",
	"objectType": "ऑब्जेक्ट प्रकार",
	"type": "प्रकार",
	"lcStatus": "स्थिति",
	"internalReference": "आंतरिक संदर्भ",
	"isActive": "सक्रिय है",
	"dateJoined": "जुड़ने की तिथि",
	"version": "संस्करण",
	"versionColon": "संस्करण:",
	"treatment": "उपचार",
	"currentProba": "वर्तमान संभावना",
	"currentImpact": "वर्तमान प्रभाव",
	"residualProba": "अवशिष्ट संभावना",
	"residualImpact": "अवशिष्ट प्रभाव",
	"existingControls": "मौजूदा नियंत्रण",
	"strengthOfKnowledge": "ज्ञान की शक्ति",
	"dueDate": "नियत तारीख",
	"attachment": "संलग्नक",
	"observation": "पर्यवेक्षण",
	"noObservation": "कोई अवलोकन नहीं",
	"importMatrices": "मैट्रिक्स आयात करें",
	"importFrameworks": "फ्रेमवर्क आयात करें",
	"importMappings": "मैपिंग आयात करें",
	"summary": "सारांश",
	"composer": "रचनाकार",
	"statistics": "आँकड़े",
	"myProjects": "मेरे प्रोजेक्ट",
	"scenarios": "परिदृश्य",
	"assignedProjects": "{number} प्रोजेक्ट{s} के लिए असाइन किया गया",
	"currentRiskLevelPerScenario": "जोखिम परिदृश्य प्रति वर्तमान जोखिम स्तर",
	"residualRiskLevelPerScenario": "जोखिम परिदृश्य प्रति अवशिष्ट जोखिम स्तर",
	"appliedControlsStatus": "लागू नियंत्रण स्थिति",
	"currentRisk": "वर्तमान जोखिम",
	"residualRisk": "अवशिष्ट जोखिम",
	"planned": "नियोजित",
	"active": "सक्रिय",
	"inactive": "निष्क्रिय",
	"watchlist": "वॉच लिस्ट",
	"watchlistDescription": "ऐसी वस्तुएँ जो समाप्त हो चुकी हैं या अगले 30 दिनों में समाप्त हो जाएँगी",
	"measuresToReview": "समीक्षा करने के लिए लागू नियंत्रण",
	"exceptionsToReview": "समीक्षा के लिए स्वीकृतियाँ",
	"expired": "समाप्त",
	"upcoming": "आगामी",
	"today": "आज",
	"actionRequested": "कार्रवाई का अनुरोध किया गया",
	"noRiskAcceptanceYet": "अभी तक कोई जोखिम स्वीकृति नहीं",
	"noAppliedControlYet": "अभी तक कोई लागू नियंत्रण नहीं",
	"authors": "लेखक",
	"reviewers": "समीक्षक",
	"processButton": "प्रक्रिया करें",
	"selectTargets": "अपने लक्ष्यों का चयन करें",
	"composerDescription": "यह आपको अपने जोखिम पर समग्र दृष्टिकोण प्राप्त करने के लिए कई घटकों (प्रोजेक्ट्स) को एकत्र करने में मदद करेगा। यह दो मामलों के लिए विशेष रूप से उपयोगी है",
	"composerDescription1": "विभिन्न प्रोजेक्ट डोमेन के बीच एक विशिष्ट उपसमूह पर ध्यान केंद्रित करने के लिए व्यावसायिक खुफिया दृष्टिकोण",
	"composerDescription2": "आप एक विशिष्ट सिस्टम के जोखिम आकलन में रुचि रखते हैं, जिसके लिए आपको अंतर्निहित घटकों के जोखिम आकलन की आवश्यकता है",
	"overallCompliance": "कुल अनुपालन",
	"exportButton": "निर्यात",
	"treatmentProgressOverview": "उपचार प्रगति अवलोकन",
	"pendingMeasures": "आपके लंबित लागू नियंत्रण",
	"orderdByRankingScore": "अगले 30 दिनों में और रैंकिंग स्कोर के आधार पर क्रमबद्ध",
	"rankingScore": "रैंकिंग स्कोर",
	"noPendingAppliedControl": "कोई लंबित लागू नियंत्रण नहीं",
	"rankingScoreDefintion": "रैंकिंग स्कोर एक अनुकूलनशील मेट्रिक है जो प्रयास और वर्तमान जोखिम स्तर की जानकारी को जोड़ता है, और आपको प्राथमिकता के लिए सहायता प्रदान करने के लिए अन्य डेटा के साथ इसे पार करता है",
	"actions": "कार्रवाई",
	"projectsSummaryEmpty": "प्रोजेक्ट्स सारांश खाली है",
	"riskOpen": "जोखिम: खुला",
	"riskMitigate": "जोखिम: कम करें",
	"riskAccept": "जोखिम: स्वीकार करें",
	"riskAvoid": "जोखिम: बचें",
	"measureOpen": "माप: खुला",
	"measureProgress": "माप: प्रगति में",
	"measureHold": "माप: होल्ड पर",
	"measureDone": "माप: पूरा",
	"monday": "सोमवार",
	"tuesday": "मंगलवार",
	"wednesday": "बुधवार",
	"thursday": "गुरुवार",
	"friday": "शुक्रवार",
	"saturday": "शनिवार",
	"sunday": "रविवार",
	"january": "जनवरी",
	"february": "फरवरी",
	"march": "मार्च",
	"april": "अप्रैल",
	"may": "मई",
	"june": "जून",
	"july": "जुलाई",
	"august": "अगस्त",
	"september": "सितंबर",
	"october": "अक्टूबर",
	"november": "नवंबर",
	"december": "दिसंबर",
	"errorsFound": "{s} त्रुटियाँ मिलीं",
	"warningsFound": "{s} चेतावनियाँ मिलीं",
	"infosFound": "{s} सूचनाएँ मिलीं",
	"remediationPlan": "सुधार योजना",
	"treatmentPlan": "उपचार योजना",
	"plan": "योजना",
	"asPDF": "PDF के रूप में",
	"asCSV": "CSV के रूप में",
	"draft": "ड्राफ्ट",
	"riskMatrixView": "जोखिम मैट्रिक्स दृश्य",
	"currentInMatrixView": "वर्तमान",
	"probability": "संभावना",
	"riskLevels": "जोखिम स्तर",
	"riskLevel": "जोखिम स्तर",
	"cancel": "रद्द करें",
	"save": "सहेजें",
	"assetsImpactedByTheRiskScenario": "जोखिम परिदृश्य द्वारा प्रभावित संपत्तियाँ",
	"ecistingMeasures": "मौजूदा नियंत्रण",
	"theExistingAppliedControlsToManageThisRisk": "इस जोखिम को प्रबंधित करने के लिए मौजूदा लागू नियंत्रण",
	"currentRiskLevelGivenCurrentMeasures": "वर्तमान लागू नियंत्रणों के अनुसार वर्तमान जोखिम स्तर",
	"riskLevelWhenAllExtraMeasuresDone": "सभी अतिरिक्त उपाय किए जाने पर जोखिम स्तर",
	"myUserGroups": "मेरे उपयोगकर्ता समूह",
	"changePasswordText": "आप यहाँ अपना पासवर्ड बदल सकते हैं। इस ऑपरेशन के बाद आपको अपने नए पासवर्ड के साथ लॉग इन करना होगा",
	"oldPassword": "पुराना पासवर्ड",
	"newPassword": "नया पासवर्ड",
	"confirmNewPassword": "नए पासवर्ड की पुष्टि करें",
	"label": "लेबल",
	"NA": "N/A",
	"threatAgentFactors": "खतरा एजेंट कारक",
	"vulnerabilityFactors": "भेद्यता कारक",
	"businessImpactFactors": "व्यावसायिक प्रभाव कारक",
	"technicalImpactFactors": "तकनीकी प्रभाव कारक",
	"assessmentVector": "मूल्यांकन वेक्टर",
	"skillLevelText": "इस खतरे समूह के कितने तकनीकी रूप से कुशल हैं?",
	"skillLevelChoice1": "कोई तकनीकी कौशल नहीं",
	"skillLevelChoice2": "कुछ तकनीकी कौशल",
	"skillLevelChoice3": "उन्नत कंप्यूटर उपयोगकर्ता",
	"skillLevelChoice4": "नेटवर्क और प्रोग्रामिंग कौशल",
	"skillLevelChoice5": "सुरक्षा प्रवेश कौशल",
	"motiveText": "इस खतरे समूह को इस भेद्यता को खोजने और उसका उपयोग करने के लिए कितना प्रेरित किया गया है?",
	"motiveChoice1": "कम या कोई इनाम नहीं",
	"motiveChoice2": "संभावित इनाम",
	"motiveChoice3": "उच्च इनाम",
	"opportunityText": "इस खतरे समूह को इस भेद्यता का पता लगाने और उसका उपयोग करने के लिए कौन से संसाधन और अवसर चाहिए?",
	"opportunityChoice1": "पूर्ण पहुँच या महंगे संसाधन चाहिए",
	"opportunityChoice2": "विशिष्ट पहुँच या संसाधन चाहिए",
	"opportunityChoice3": "कुछ पहुँच या संसाधन चाहिए",
	"opportunityChoice4": "कोई पहुँच या संसाधन नहीं चाहिए",
	"sizeText": "इस खतरे समूह का आकार कितना बड़ा है?",
	"sizeChoice1": "विकासकर्ता या सिस्टम प्रशासक",
	"sizeChoice2": "इंट्रानेट उपयोगकर्ता",
	"sizeChoice3": "साझेदार",
	"sizeChoice4": "प्रमाणित उपयोगकर्ता",
	"sizeChoice5": "गुमनाम इंटरनेट उपयोगकर्ता",
	"easeOfDiscoveryText": "इस खतरे समूह के लिए इस भेद्यता की खोज कितनी आसान है?",
	"easeOfDiscoveryChoice1": "व्यवहारिक रूप से असंभव",
	"easeOfDiscoveryChoice2": "मुश्किल",
	"easeOfDiscoveryChoice3": "आसान",
	"easeOfDiscoveryChoice4": "स्वचालित उपकरण उपलब्ध हैं",
	"easeOfExploitText": "इस खतरे समूह के लिए इस भेद्यता का उपयोग करना कितना आसान है?",
	"easeOfExploitChoice1": "सैद्धांतिक",
	"easeOfExploitChoice2": "मुश्किल",
	"easeOfExploitChoice3": "आसान",
	"easeOfExploitChoice4": "स्वचालित उपकरण उपलब्ध हैं",
	"awarenessText": "इस खतरे समूह के लिए इस भेद्यता की कितनी जानकारी है?",
	"awarenessChoice1": "अज्ञात",
	"awarenessChoice2": "छिपा हुआ",
	"awarenessChoice3": "स्पष्ट",
	"awarenessChoice4": "सार्वजनिक ज्ञान",
	"intrusionDetectionText": "इसका पता लगाने की संभावना कितनी है?",
	"intrusionDetectionChoice1": "एप्लिकेशन में सक्रिय पहचान",
	"intrusionDetectionChoice2": "लॉग किया गया और समीक्षा की गई",
	"intrusionDetectionChoice3": "समीक्षा के बिना लॉग किया गया",
	"intrusionDetectionChoice4": "लॉग नहीं किया गया",
	"financialDamageText": "उपयोग से कितना वित्तीय नुकसान होगा?",
	"financialDamageChoice1": "भेद्यता को ठीक करने की लागत से कम",
	"financialDamageChoice2": "वार्षिक लाभ पर मामूली प्रभाव",
	"financialDamageChoice3": "वार्षिक लाभ पर महत्वपूर्ण प्रभाव",
	"financialDamageChoice4": "दिवालियापन",
	"reputationDamageText": "उपयोग से क्या प्रतिष्ठा को नुकसान होगा जो व्यवसाय को नुकसान पहुँचाएगा?",
	"reputationDamageChoice1": "न्यूनतम नुकसान",
	"reputationDamageChoice2": "मुख्य खातों का नुकसान",
	"reputationDamageChoice3": "सद्भावना की हानि",
	"reputationDamageChoice4": "ब्रांड को नुकसान",
	"nonComplianceText": "अनुपालन न होने से कितनी एक्सपोजर होती है?",
	"nonComplianceChoice1": "मामूली उल्लंघन",
	"nonComplianceChoice2": "स्पष्ट उल्लंघन",
	"nonComplianceChoice3": "उच्च प्रोफ़ाइल उल्लंघन",
	"nonComplianceChoice4": "कोई एक्सपोजर नहीं",
	"privacyViolationText": "कितना व्यक्तिगत रूप से पहचाने जाने योग्य जानकारी का खुलासा हो सकता है?",
	"privacyViolationChoice1": "एक व्यक्ति",
	"privacyViolationChoice2": "सैकड़ों लोग",
	"privacyViolationChoice3": "हजारों लोग",
	"privacyViolationChoice4": "लाखों लोग",
	"lossOfConfidentialityText": "कितना डेटा का खुलासा हो सकता है और यह कितना संवेदनशील है?",
	"lossOfConfidentialityChoice1": "न्यूनतम गैर-संवेदनशील डेटा का खुलासा",
	"lossOfConfidentialityChoice2": "न्यूनतम महत्वपूर्ण डेटा या व्यापक गैर-संवेदनशील डेटा का खुलासा",
	"lossOfConfidentialityChoice3": "विस्तृत महत्वपूर्ण डेटा का खुलासा",
	"lossOfConfidentialityChoice4": "सभी डेटा का खुलासा",
	"lossOfIntegrityText": "कितना डेटा भ्रष्ट हो सकता है और यह कितना क्षतिग्रस्त है?",
	"lossOfIntegrityChoice1": "न्यूनतम थोड़ा भ्रष्ट डेटा",
	"lossOfIntegrityChoice2": "न्यूनतम गंभीर भ्रष्ट डेटा",
	"lossOfIntegrityChoice3": "विस्तृत थोड़ा भ्रष्ट डेटा",
	"lossOfIntegrityChoice4": "विस्तृत गंभीर भ्रष्ट डेटा",
	"lossOfIntegrityChoice5": "सभी डेटा पूरी तरह से भ्रष्ट",
	"lossOfAvailabilityText": "कितनी सेवा खो सकती है और यह कितनी महत्वपूर्ण है?",
	"lossOfAvailabilityChoice1": "न्यूनतम द्वितीयक सेवाओं का अवरोध",
	"lossOfAvailabilityChoice2": "न्यूनतम प्राथमिक या विस्तृत द्वितीयक सेवाओं का अवरोध",
	"lossOfAvailabilityChoice3": "विस्तृत प्राथमिक सेवाओं का अवरोध",
	"lossOfAvailabilityChoice4": "सभी सेवाएँ पूरी तरह से खो गईं",
	"lossOfAccountabilityText": "क्या खतरे एजेंटों की क्रियाएँ एक व्यक्ति से जुड़ी जा सकती हैं?",
	"lossOfAccountabilityChoice1": "पूरी तरह से पता लगाने योग्य",
	"lossOfAccountabilityChoice2": "संभवतः पता लगाने योग्य",
	"lossOfAccountabilityChoice3": "पूरी तरह से गुमनाम",
	"ignore": "नज़रअंदाज़ करें",
	"loadedLibraries": "लोड की गई लाइब्रेरीज़",
	"librariesStore": "लाइब्रेरी स्टोर",
	"currentlyNoLoadedLibraries": "आपके पास अभी कोई लोड की गई लाइब्रेरी नहीं है",
	"loadingLibraryUploadButton": "लाइब्रेरी अपलोड बटन लोड हो रहा है",
	"errorOccurredWhileLoadingLibrary": "लाइब्रेरी फ़ॉर्म लोड करते समय निम्नलिखित त्रुटि हुई",
	"packager": "पैकेजिंग",
	"packagerColon": "पैकेजिंग:",
	"dependencies": "निर्भरता",
	"copyright": "कॉपीराइट",
	"addYourLibrary": "अपनी खुद की लाइब्रेरी जोड़ें",
	"libraryFileInYaml": "YAML प्रारूप में लाइब्रेरी फ़ाइल",
	"importBackup": "बैकअप आयात करें",
	"exportBackup": "बैकअप निर्यात करें",
	"confirmImportBackup": "क्या आप सुनिश्चित हैं कि आप इस बैकअप को आयात करना चाहते हैं? इससे सभी मौजूदा डेटा अधिलेखित हो जाएगा।",
	"exportDatabase": "डेटाबेस निर्यात करें",
	"upload": "अपलोड करें",
	"add": "जोड़ें",
	"undefined": "--",
	"production": "उत्पादन",
	"design": "डिज़ाइन",
	"development": "विकास",
	"endOfLife": "जीवन का अंत",
	"dropped": "छोड़ा गया",
	"technical": "तकनीकी",
	"physical": "भौतिक",
	"process": "प्रक्रिया",
	"veryLow": "बहुत कम",
	"low": "कम",
	"high": "उच्च",
	"veryHigh": "बहुत उच्च",
	"small": "छोटा",
	"medium": "मध्यम",
	"large": "बड़ा",
	"extraLarge": "बहुत बड़ा",
	"rid": "RID",
	"scope": "परिधि",
	"reader": "रीडर",
	"lastUpdate": "अंतिम अद्यतन",
	"riskScenarioAssetHelpText": "इस जोखिम परिदृश्य द्वारा प्रभावित संपत्तियाँ",
	"riskScenarioMeasureHelpText": "इस जोखिम को प्रबंधित करने के लिए मौजूदा लागू नियंत्रण",
	"currentAssessment": "वर्तमान आकलन",
	"targetAssessment": "लक्ष्य आकलन",
	"currentRiskLevel": "वर्तमान जोखिम स्तर",
	"residualRiskLevel": "अवशिष्ट जोखिम स्तर",
	"currentRiskLevelHelpText": "वर्तमान उपायों के अनुसार जोखिम स्तर",
	"residualRiskLevelHelpText": "सभी अतिरिक्त उपाय किए जाने पर जोखिम स्तर",
	"yourSelection": "आपका चयन",
	"composerHint": "सुझाव: आप भविष्य में उपयोग के लिए इस पृष्ठ को बुकमार्क कर सकते हैं",
	"composerTitle": "यह चुने गए जोखिम आकलन के लिए अवलोकन है",
	"composerTitlePlural": "यह {number} चुने गए जोखिम आकलन के लिए अवलोकन है",
	"statusOfAssociatedMeasures": "संबंधित उपायों की स्थिति",
	"forTheSelectedScope": "चुनी गई परिधि के लिए, आपके पास",
	"untreatedRiskScenarios": "{count} अनुपचारित जोखिम परिदृश्य",
	"acceptedRiskScenarios": "{count} स्वीकृत जोखिम परिदृश्य",
	"reviewNeeded": "समीक्षा की आवश्यकता है",
	"ok": "ठीक",
	"inconsistenciesFoundComposer": "{count} असंगतता मिली। अधिक जानकारी के लिए जाँच करें",
	"current": "वर्तमान",
	"residual": "अवशिष्ट",
	"jumpToRiskAssessment": "जोखिम आकलन पर जाएं",
	"additionalMeasures": "अतिरिक्त उपाय",
	"riskAssessmentMatrixHelpText": "चेतावनी: जोखिम आकलन बनने के बाद आप जोखिम मैट्रिक्स को नहीं बदल पाएंगे",
	"etaHelpText": "आगमन का अनुमानित समय",
	"dueDateHelpText": "जिस तिथि तक आकलन पूरा करना है",
	"expiryDateHelpText": "जिस तिथि तक वस्तु मान्य नहीं होगी",
	"linkHelpText": "कार्रवाई फॉलो-अप के लिए बाहरी यूआरएल (उदा. जिरा टिकट)",
	"effortHelpText": "लागू किए गए नियंत्रण को लागू करने के लिए आवश्यक प्रयास",
	"costHelpText": "लागू नियंत्रण को लागू करने के लिए आवश्यक लागत",
	"riskAcceptanceJusitficationHelpText": "जोखिम स्वीकृति के लिए औचित्य। केवल स्वीकर्ता ही इस फ़ील्ड को संपादित कर सकता है।",
	"approverHelpText": "जोखिम मालिक और स्वीकर्ता की पहचान",
	"riskAcceptanceRiskScenariosHelpText": "जोखिम परिदृश्य जिन्हें स्वीकार किया गया है",
	"attachmentHelpText": "साक्ष्य के लिए फ़ाइल (उदा. स्क्रीनशॉट, लॉग फ़ाइल, आदि)। चयनित होने पर, आप सीधे अपने क्लिपबोर्ड से स्क्रीनशॉट पेस्ट कर सकते हैं।",
	"attachmentWarningText": "चेतावनी: नई फ़ाइल अपलोड करने से मौजूदा फ़ाइल अधिलेखित हो जाएगी",
	"isActiveHelpText": "निर्धारित करता है कि इस उपयोगकर्ता को सक्रिय माना जाना चाहिए या नहीं",
	"helloThere": "नमस्ते 👋",
	"thisIsCisoAssistant": "यह CISO असिस्टेंट है।",
	"yourStreamlined": "आपका सुव्यवस्थित",
	"oneStopShop": "एक-स्टॉप शॉप",
	"forComplianceRiskManagement": "अनुपालन और जोखिम प्रबंधन के लिए।",
	"youCanSetPAsswordHere": "आप यहाँ अपना पासवर्ड सेट कर सकते हैं",
	"setPassword": "पासवर्ड सेट करें",
	"logIntoYourAccount": "अपने खाते में लॉग इन करें",
	"youNeedToLogIn": "आपको सभी सुविधाओं तक पहुँच प्राप्त करने के लिए लॉग इन करना होगा",
	"forgtPassword": "पासवर्ड भूल गए",
	"login": "लॉगिन",
	"password": "पासवर्ड",
	"enterYourEmail": "नीचे अपना ईमेल पता दर्ज करें, और हम आपको नया पासवर्ड सेट करने के निर्देश भेजेंगे",
	"send": "भेजें",
	"goBackToLogin": "लॉगिन पर वापस जाएं",
	"riskAcceptanceReviewMessage": "यह जोखिम स्वीकृति प्रसंस्करण के लिए प्रतीक्षारत है। इसे मान्य करने या अस्वीकार करने से पहले इसकी समीक्षा करना याद रखें, आप वापस नहीं जा सकेंगे।",
	"validate": "मान्य करें",
	"reject": "अस्वीकार करें",
	"revoke": "रद्द करें",
	"riskAcceptanceValidatedMessage": "यह जोखिम स्वीकृति वर्तमान में मान्य है। इसे किसी भी समय रद्द किया जा सकता है, लेकिन यह अपरिवर्तनीय होगा। यदि आवश्यक हो तो आपको इसे एक अलग संस्करण के साथ डुप्लिकेट करना होगा।",
	"confirmModalTitle": "पुष्टि करें",
	"confirmModalMessage": "क्या आप सुनिश्चित हैं? इस क्रिया से निम्न वस्तु स्थायी रूप से प्रभावित होगी",
	"submit": "प्रस्तुत करें",
	"requirementAssessment": "आवश्यकता आकलन",
	"requirementAssessments": "आवश्यकता आकलन",
	"deleteModalTitle": "हटाएं",
	"deleteModalMessage": "क्या आप सुनिश्चित हैं कि आप निम्न वस्तु को हटाना चाहते हैं: {name}?",
	"deleteUserMessage": "क्या आप वाकई निम्नलिखित उपयोगकर्ता को हटाना चाहते हैं: {name}?",
	"download": "डाउनलोड करें",
	"loading": "लोड हो रहा है",
	"open": "खुला",
	"mitigate": "कम करें",
	"accept": "स्वीकार किया गया",
	"avoid": "बचें",
	"transfer": "साझा करें",
	"primary": "प्राथमिक",
	"support": "समर्थन",
	"toDo": "करना है",
	"inProgress": "प्रगति में",
	"inReview": "समीक्षा में",
	"deprecated": "अप्रचलित",
	"onHold": "होल्ड पर",
	"done": "पूरा",
	"nonCompliant": "अनुपालन नहीं",
	"nonCompliantMinor": "अनुपालन नहीं मामूली",
	"nonCompliantMajor": "अनुपालन नहीं प्रमुख",
	"partiallyCompliant": "आंशिक रूप से अनुपालन",
	"compliant": "अनुपालन",
	"notApplicable": "लागू नहीं",
	"notAssessed": "आकलित नहीं",
	"administrator": "प्रशासक",
	"domainManager": "डोमेन प्रबंधक",
	"analyst": "विश्लेषक",
	"successfullyCreatedObject": "{object} वस्तु सफलतापूर्वक बनाई गई है",
	"successfullyDuplicateObject": "{object} वस्तु सफलतापूर्वक डुप्लिकेट की गई है",
	"successfullyUpdatedObject": "{object} वस्तु सफलतापूर्वक अद्यतन की गई है",
	"successfullySavedObject": "{object} वस्तु सफलतापूर्वक सहेजी गई है",
	"successfullyDeletedObject": "{object} वस्तु सफलतापूर्वक हटा दी गई है",
	"successfullyDeletedLibrary": "लाइब्रेरी सफलतापूर्वक हटाई गई है",
	"successfullyCreatedUser": "उपयोगकर्ता सफलतापूर्वक बनाया गया। पासवर्ड सेट करने के लिए एक ईमेल भेजा गया था।",
	"successfullyUpdatedUser": "उपयोगकर्ता: {email} सफलतापूर्वक अद्यतन किया गया है",
	"successfullyValidatedObject": "{object} वस्तु सफलतापूर्वक मान्य की गई है",
	"successfullyRejectedObject": "{object} वस्तु सफलतापूर्वक अस्वीकार की गई है",
	"successfullyRevokedObject": "{object} वस्तु सफलतापूर्वक रद्द की गई है",
	"successfullyImportedObject": "{object} वस्तु सफलतापूर्वक आयात की गई है",
	"anErrorOccurred": "एक त्रुटि उत्पन्न हुई है",
	"attachmentDeleted": "संलग्नक सफलतापूर्वक हटा दिया गया है",
	"librarySuccessfullyLoaded": "लाइब्रेरी सफलतापूर्वक लोड की गई है",
	"noLibraryDetected": "कोई लाइब्रेरी पता नहीं चला",
	"errorLoadingLibrary": "लाइब्रेरी लोड करने में त्रुटि",
	"updateThisLibrary": "इस लाइब्रेरी को अद्यतन करें",
	"librarySuccessfullyUpdated": "लाइब्रेरी सफलतापूर्वक अद्यतन की गई",
	"libraryNotFound": "लाइब्रेरी नहीं मिली",
	"libraryHasNoUpdate": "इस लाइब्रेरी का कोई अद्यतन नहीं है",
	"dependencyNotFound": "निर्भरता नहीं मिली",
	"invalidLibraryUpdate": "अवैध लाइब्रेरी अद्यतन",
	"passwordSuccessfullyChanged": "आपका पासवर्ड सफलतापूर्वक बदल गया है",
	"passwordSuccessfullyReset": "आपका पासवर्ड सफलतापूर्वक रीसेट हो गया है",
	"passwordSuccessfullySet": "आपका पासवर्ड सफलतापूर्वक सेट हो गया है",
	"passwordSuccessfullySetWelcome": "आपका पासवर्ड सफलतापूर्वक सेट हो गया है। CISO असिस्टेंट में आपका स्वागत है!",
	"waitBeforeRequestingResetLink": "नया रीसेट लिंक का अनुरोध करने से पहले कृपया {timing} सेकंड प्रतीक्षा करें",
	"resetLinkSent": "अनुरोध प्राप्त हो गया है, आपको निम्न पते पर एक रीसेट लिंक प्राप्त होना चाहिए: {email}",
	"riskAcceptanceStateDoesntAllowEdit": "जोखिम स्वीकृति की स्थिति इसे संपादित करने की अनुमति नहीं देती",
	"associatedRequirements": "संबंधित आवश्यकताएँ",
	"isPublished": "प्रकाशित है",
	"suggestedReferenceControls": "सुझाए गए संदर्भ नियंत्रण",
	"threatsCovered": "कवर किए गए खतरे",
	"noFileDetected": "त्रुटि: कोई फ़ाइल का पता नहीं चला",
	"usedRiskMatrices": "प्रयुक्त जोखिम मैट्रिक्स",
	"usedFrameworks": "प्रयुक्त फ्रेमवर्क",
	"riskAssessmentsStatus": "जोखिम आकलन की स्थिति",
	"complianceAssessmentsStatus": "ऑडिट की स्थिति",
	"noDescription": "कोई विवरण नहीं",
	"noExistingControls": "कोई मौजूदा नियंत्रण नहीं",
	"noJustification": "कोई औचित्य नहीं",
	"undefinedSOK": "मूल्यांकन का समर्थन करने वाले ज्ञान की ताकत परिभाषित नहीं है",
	"lowSOK": "मूल्यांकन का समर्थन करने वाले ज्ञान की ताकत कम है",
	"mediumSOK": "मूल्यांकन का समर्थन करने वाले ज्ञान की ताकत मध्यम है",
	"highSOK": "मूल्यांकन का समर्थन करने वाले ज्ञान की ताकत उच्च है",
	"libraryLoadingError": "आपकी लाइब्रेरी लोड करते समय एक त्रुटि उत्पन्न हुई",
	"libraryAlreadyLoadedError": "यह लाइब्रेरी पहले ही लोड की जा चुकी है",
	"invalidLibraryFileError": "अवैध लाइब्रेरी फ़ाइल। कृपया सुनिश्चित करें कि प्रारूप सही है।",
	"taintedFormMessage": "क्या आप इस पृष्ठ को छोड़ना चाहते हैं? किए गए परिवर्तन सहेजे नहीं जा सकते।",
	"riskScenariosStatus": "जोखिम परिदृश्यों की स्थिति",
	"onlineDocs": "ऑनलाइन दस्तावेज़ीकरण",
	"warning": "चेतावनी",
	"missingMandatoyObjects1": "कुछ अनिवार्य वस्तुएँ {model} अभी तक नहीं बनाई गई हैं या आयात नहीं की गई हैं",
	"missingMandatoyObjects2": "कृपया आगे बढ़ने से पहले उन्हें जोड़ें",
	"attemptToDeleteOnlyAdminAccountError": "आप अपने एप्लिकेशन के केवल व्यवस्थापक खाते को हटा नहीं सकते।",
	"attemptToRemoveOnlyAdminUserGroup": "आप एप्लिकेशन के केवल व्यवस्थापक उपयोगकर्ता को व्यवस्थापक उपयोगकर्ता समूह से हटा नहीं सकते।",
	"scoringHelpText": "स्कोरिंग को सक्षम करने के लिए जाँचें",
	"minScore": "न्यूनतम स्कोर",
	"maxScore": "अधिकतम स्कोर",
	"setTemporaryPassword1": "यदि उपयोगकर्ता अपना पासवर्ड सेट नहीं कर सकता है, तो आप",
	"setTemporaryPassword": "एक अस्थायी पासवर्ड सेट करें",
	"setTemporaryPassword2": "कृपया एक मजबूत पासवर्ड का उपयोग करें और सुनिश्चित करें कि उपयोगकर्ता इसे जल्द से जल्द बदलने के लिए सूचित किया जाए",
	"youCanSetNewPassword": "आप यहाँ नया पासवर्ड सेट कर सकते हैं",
	"userWillBeDisconnected": "उपयोगकर्ता को डिस्कनेक्ट कर दिया जाएगा और उसे फिर से लॉग इन करने की आवश्यकता होगी",
	"scoresDefinition": "स्कोर की परिभाषा",
	"selectedImplementationGroups": "चयनित कार्यान्वयन समूह",
	"implementationGroupsDefinition": "कार्यान्वयन समूह परिभाषा",
	"threatRadarChart": "खतरा रडार",
	"noThreatsMapped": "कोई खतरे नहीं जोड़े गए। बेहतर अवलोकन के लिए अपने जोखिम परिदृश्यों से खतरों को जोड़ने पर विचार करें।",
	"actionPlan": "कार्रवाई योजना",
	"noStatus": "कोई स्थिति नहीं",
	"actionPlanHelpText": "स्थिति द्वारा अलग और ETA द्वारा क्रमबद्ध",
	"matchingRequirements": "मेल खाने वाली आवश्यकताएँ",
	"asZIP": "ZIP के रूप में",
	"incoming": "आगामी",
	"outdated": "पुराना",
	"flashMode": "फ्लैश मोड",
	"goBackToAudit": "ऑडिट पर वापस जाएं",
	"exportBackupDescription": "यह डेटाबेस का बैकअप बनाएगा और इसे सीरियलाइज़ करेगा, जिसमें उपयोगकर्ता और आरबीएसी शामिल हैं। साक्ष्य और अन्य फ़ाइलें बैकअप में शामिल नहीं हैं।",
	"importBackupDescription": "यह बैकअप से डेटाबेस को पुनर्स्थापित करेगा और इसे डीसिरियलाइज़ करेगा। इससे सभी मौजूदा डेटा अधिलेखित हो जाएगा, जिसमें उपयोगकर्ता और आरबीएसी शामिल हैं और इसे पूर्ववत नहीं किया जा सकता है।",
	"riskAssessmentInProgress": "जोखिम आकलन अभी भी प्रगति पर है",
	"riskAssessmentNoAuthor": "इस जोखिम आकलन के लिए कोई लेखक असाइन नहीं किया गया है",
	"riskAssessmentEmpty": "जोखिम आकलन खाली है। अभी तक कोई जोखिम परिदृश्य घोषित नहीं किया गया है",
	"riskScenarioNoCurrentLevel": "वर्तमान जोखिम स्तर का आकलन नहीं किया गया है",
	"riskScenarioNoResidualLevel": "अवशिष्ट जोखिम स्तर का आकलन नहीं किया गया है। यदि कोई अतिरिक्त उपाय नहीं किए गए हैं, तो यह वर्तमान जोखिम के समान स्तर पर होना चाहिए",
	"riskScenarioResidualHigherThanCurrent": "अवशिष्ट जोखिम स्तर वर्तमान की तुलना में अधिक है",
	"riskScenarioResidualProbaHigherThanCurrent": "अवशिष्ट जोखिम संभावना वर्तमान से अधिक है",
	"riskScenarioResidualImpactHigherThanCurrent": "अवशिष्ट जोखिम प्रभाव वर्तमान से अधिक है",
	"riskScenarioResidualLoweredWithoutMeasures": "अवशिष्ट जोखिम स्तर को बिना किसी विशिष्ट उपाय के कम कर दिया गया है",
	"riskScenarioAcceptedNoAcceptance": "जोखिम स्वीकार किया गया लेकिन कोई जोखिम स्वीकृति संलग्न नहीं है",
	"appliedControlNoETA": "कोई ETA नहीं है",
	"appliedControlETAInPast": "ETA अब अतीत में है। इसकी स्थिति या तिथि को अपडेट करने पर विचार करें",
	"appliedControlNoEffort": "कोई अनुमानित प्रयास नहीं है। यह आपको प्राथमिकता में मदद करेगा",
	"appliedControlNoCost": "कोई अनुमानित लागत नहीं है. इससे आपको प्राथमिकता तय करने में मदद मिलेगी",
	"appliedControlNoLink": "लागू नियंत्रण में कोई बाहरी लिंक संलग्न नहीं है। यह आपको फॉलो-अप के लिए मदद करेगा",
	"riskAcceptanceNoExpiryDate": "स्वीकृति की समाप्ति तिथि नहीं है",
	"riskAcceptanceExpired": "स्वीकृति समाप्त हो चुकी है। स्थिति या तिथि को अपडेट करने पर विचार करें",
	"complianceAssessmentInProgress": "ऑडिट अभी भी प्रगति पर है",
	"complianceAssessmentNoAuthor": "इस ऑडिट के लिए कोई लेखक असाइन नहीं किया गया है",
	"requirementAssessmentNoAppliedControl": "आवश्यकता आकलन परिणाम अनुपालन या आंशिक रूप से अनुपालन है और कोई लागू नियंत्रण नहीं है",
	"appliedControlNoReferenceControl": "लागू नियंत्रण में कोई संदर्भ नियंत्रण नहीं चुना गया है",
	"evidenceNoFile": "साक्ष्य में कोई फ़ाइल अपलोड नहीं की गई है",
	"requirementAppliedControlHelpText": "चयनित उपायों से जुड़े साक्ष्य स्वचालित रूप से आवश्यकता से जुड़े होंगे।",
	"requirementEvidenceHelpText": "यह टैब आपको आवश्यकता में अतिरिक्त साक्ष्य जोड़ने की अनुमति देता है।",
	"providerID": "प्रदाता आईडी",
	"clientID": "क्लाइंट आईडी",
	"secret": "गुप्त",
	"key": "कुंजी",
	"settings": "सेटिंग्स",
	"identityProvider": "पहचान प्रदाता",
	"identityProviders": "पहचान प्रदाता",
	"clientIDHelpText": "ऐप आईडी, या उपभोक्ता कुंजी",
	"secretHelpText": "एपीआई गुप्त, क्लाइंट गुप्त, या उपभोक्ता गुप्त",
	"SAMLIdPConfiguration": "SAML IdP कॉन्फ़िगरेशन",
	"SPConfiguration": "SP कॉन्फ़िगरेशन",
	"advancedSettings": "उन्नत सेटिंग्स",
	"IdPEntityID": "IdP एंटिटी आईडी",
	"metadataURL": "मेटाडाटा यूआरएल",
	"SSOURL": "SSO यूआरएल",
	"SLOURL": "SLO यूआरएल",
	"x509Cert": "x509 प्रमाणपत्र",
	"SPEntityID": "SP एंटिटी आईडी",
	"attributeMappingUID": "एट्रिब्यूट मैपिंग UID",
	"attributeMappingEmail": "एट्रिब्यूट मैपिंग ईमेल",
	"attributeMappingEmailVerified": "एट्रिब्यूट मैपिंग ईमेल सत्यापित",
	"allowRepeatAttributeName": "समान एट्रिब्यूट नाम की अनुमति दें",
	"allowSingleLabelDomains": "सिंगल लेबल डोमेन की अनुमति दें",
	"authnRequestSigned": "Authn अनुरोध हस्ताक्षरित",
	"digestAlgorithm": "डाइजेस्ट एल्गोरिथ्म",
	"logoutRequestSigned": "लॉगआउट अनुरोध हस्ताक्षरित",
	"logoutResponseSigned": "लॉगआउट प्रतिक्रिया हस्ताक्षरित",
	"metadataSigned": "मेटाडाटा हस्ताक्षरित",
	"nameIDEncrypted": "नाम आईडी एन्क्रिप्टेड",
	"rejectDeprecatedAlgorithm": "अप्रचलित एल्गोरिथ्म अस्वीकार करें",
	"rejectIdPInitiatedSSO": "IdP द्वारा आरंभित SSO अस्वीकार करें",
	"signatureAlgorithm": "हस्ताक्षर एल्गोरिथ्म",
	"wantAssertionSigned": "अभिकथन हस्ताक्षरित चाहिए",
	"wantAssertionEncrypted": "अभिकथन एन्क्रिप्टेड चाहिए",
	"wantAttributeStatement": "एट्रिब्यूट वक्तव्य चाहिए",
	"wantMessageSigned": "संदेश हस्ताक्षरित चाहिए",
	"wantNameID": "नाम आईडी चाहिए",
	"wantNameIDEncrypted": "नाम आईडी एन्क्रिप्टेड चाहिए",
	"IdPConfiguration": "IdP कॉन्फ़िगरेशन",
	"enableSSO": "SSO सक्षम करें",
	"failedSSO": "SSO प्रमाणीकरण विफल रहा, कृपया अपने प्रशासक से संपर्क करें",
	"UserDoesNotExist": "उपयोगकर्ता घोषित नहीं है, कृपया अपने प्रशासक से संपर्क करें",
	"idPInitiatedSSORejected": "IdP द्वारा आरंभित SSO अस्वीकार कर दिया गया, कृपया अपने प्रशासक से संपर्क करें",
	"permissionDenied": "अनुमति अस्वीकृत",
	"signupClosed": "साइनअप बंद",
	"loginSSO": "SSO के साथ लॉगिन करें",
	"or": "या",
	"errorImportingLibrary": "लाइब्रेरी आयात के दौरान त्रुटि",
	"libraryImportError": "लाइब्रेरी आयात के दौरान एक त्रुटि उत्पन्न हुई",
	"ssoSettingsupdated": "SSO सेटिंग्स अपडेट की गईं",
	"ssoSettings": "SSO सेटिंग्स",
	"ssoSettingsDescription": "यहाँ अपने सिंगल साइन-ऑन सेटिंग्स कॉन्फ़िगर करें।",
	"sso": "SSO",
	"isSso": "क्या SSO है",
	"suggestion": "सुझाव",
	"suggestionColon": "सुझाव:",
	"annotationColon": "व्याख्या:",
	"mapping": "मैपिंग",
	"applyMapping": "मैपिंग लागू करें",
	"mappingInference": "मैपिंग अनुमान",
	"mappingInferenceTip": "इस आवश्यकता के लिए मैपिंग सुझाव उपलब्ध है",
	"additionalInformation": "अतिरिक्त जानकारी",
	"requirementMappingSet": "मैपिंग",
	"requirementMappingSetColon": "मैपिंग:",
	"requirementMappingSets": "मैपिंग्स",
	"requirementMapping": "आवश्यकता मैपिंग",
	"requirementMappings": "आवश्यकता मैपिंग्स",
	"sourceFramework": "स्रोत फ्रेमवर्क",
	"targetFramework": "लक्ष्य फ्रेमवर्क",
	"baseline": "आधार रेखा",
	"createAuditFromBaseline": "आधार रेखा से ऑडिट बनाएं",
	"coverageColon": "कवरेज:",
	"full": "पूर्ण",
	"partial": "आंशिक",
	"noResultFound": "कोई परिणाम नहीं मिला",
	"filters": "फ़िल्टर",
	"notApplicableScore": "यदि आवश्यकता आकलन लागू नहीं है तो आप स्कोर नहीं कर सकते",
	"maturity": "परिपक्वता",
	"progress": "प्रगति",
	"back": "वापस",
	"duplicate": "प्रतिलिपि",
	"duplicateRiskAssessment": "जोखिम आकलन की प्रतिलिपि बनाएँ",
	"size": "आकार",
	"favicon": "फ़ेविकॉन",
	"logo": "प्रतीक चिन्ह",
	"clientSettings": "क्लाइंट सेटिंग्स",
	"invalidFileType": "अमान्य फ़ाइल प्रकार",
	"logoHelpText": "लोगो को एप्लीकेशन के हेडर में प्रदर्शित किया जाएगा। स्वीकृत प्रारूप PNG, JPEG, WEBP, SVG हैं।",
	"faviconHelpText": "फ़ेविकॉन ब्राउज़र टैब में प्रदर्शित किया जाएगा। स्वीकृत प्रारूप ICO, PNG, JPEG, WEBP हैं",
	"entity": "इकाई",
	"entities": "इकाइयां,",
	"addEntity": "इकाई जोड़ें",
	"referenceLink": "संदर्भ लिंक",
	"mission": "उद्देश्य",
	"ownedFolders": "स्वामित्व वाले डोमेन",
	"thirdParty": "तृतीय पक्ष",
	"thirdPartyCategory": "तीसरे पक्ष",
	"entityAssessment": "इकाई मूल्यांकन",
	"entityAssessments": "इकाई मूल्यांकन",
	"addEntityAssessment": "इकाई मूल्यांकन जोड़ें",
	"criticality": "निर्णायक मोड़",
	"penetration": "प्रवेश",
	"dependency": "निर्भरता",
	"trust": "विश्वास",
	"solutions": "समाधान",
	"solution": "समाधान",
	"addSolution": "समाधान जोड़ें",
	"providerEntity": "प्रदाता इकाई",
	"addProduct": "उत्पाद जोड़ें",
	"representatives": "प्रतिनिधियों",
	"representative": "प्रतिनिधि",
	"addRepresentative": "प्रतिनिधि जोड़ें",
	"phone": "फ़ोन",
	"role": "भूमिका",
	"question": "सवाल",
	"recipientEntity": "प्राप्तकर्ता इकाई",
	"financial": "वित्तीय",
	"legal": "कानूनी",
	"reputation": "प्रतिष्ठा",
	"operational": "संचालनात्मक",
	"confidentiality": "गोपनीयता",
	"integrity": "अखंडता",
	"availability": "उपलब्धता",
	"authenticity": "प्रामाणिकता",
	"reviewObservation": "अवलोकन की समीक्षा करें",
	"reviewObservationSemiColon": "अवलोकन की समीक्षा करें:",
	"reviewConclusion": "समीक्षा निष्कर्ष",
	"reviewConclusionSemiColon": "समीक्षा निष्कर्ष:",
	"review": "समीक्षा",
	"conclusionSemiColon": "निष्कर्ष:",
	"observationSemiColon": "अवलोकन:",
	"tableMode": "टेबल मोड",
	"owner": "मालिक",
	"waitingRiskAcceptances": "नमस्ते! आपके पास वर्तमान में {number} जोखिम स्वीकृति{s} लंबित हैं। आप उन्हें जोखिम टैब में पा सकते हैं।",
	"licenseSeats": "लाइसेंस सीटें",
	"licenseExpiration": "लाइसेंस समाप्ति",
<<<<<<< HEAD
=======
	"licenseExpiredMessage": "आपका लाइसेंस समाप्त हो गया है। लिखने के कार्य अक्षम हैं। कृपया इसे नवीनीकृत करने के लिए अपने व्यवस्थापक से संपर्क करें।",
>>>>>>> 4e2493c9
	"answer": "उत्तर",
	"questionnaireMode": "प्रश्नावली मोड",
	"assessmentMode": "मूल्यांकन मोड",
	"createAudit": "ऑडिट बनाएं",
	"createAuditHelpText": "इकाई मूल्यांकन के साथ-साथ एक ऑडिट बनाएं",
	"questionnaire": "प्रश्नावली",
	"conclusion": "निष्कर्ष",
	"blocker": "अवरोधक",
	"createUser": "उपयोगकर्ता बनाएं",
	"createUserHelpText": "ईमेल के आधार पर प्रतिनिधि से तीसरे पक्ष के उपयोगकर्ता को बनाएं या लिंक करें",
	"nameDuplicate": "नाम पहले से मौजूद है",
	"noAnswer": "कोई जवाब नहीं",
	"entityAssessmentRepresentativesHelpText": "तीसरे पक्ष के उपयोगकर्ता जो प्रश्नावली को पूरा करने के लिए जिम्मेदार हैं",
	"sendQuestionnaire": "प्रश्नावली भेजें",
	"sureToSendQuestionnaire": "क्या आप वाकई प्रश्नावली भेजना चाहते हैं: {questionnaire} ?",
	"theFollowingRepresentativesWillReceiveTheQuestionnaireColon": "निम्नलिखित प्रतिनिधियों को प्रश्नावली प्राप्त होगी:",
	"mailSuccessfullySent": "मेल सफलतापूर्वक भेज दिया गया है",
	"mailFailedToSend": "मेल भेजा जाना विफल रहा",
	"questionOrQuestions": "प्रश्न",
	"successfullyUpdatedClientSettings": "क्लाइंट सेटिंग्स सफलतापूर्वक अपडेट हो गई हैं, कृपया पेज को रीफ्रेश करें।",
	"xRaysEmptyMessage": "एक्स-रे का उपयोग करने के लिए आपको कम से कम एक प्रोजेक्ट बनाना होगा।",
	"suggestControls": "नियंत्रण सुझाएँ",
	"createAppliedControlsFromSuggestionsHelpText": "फ़्रेमवर्क की आवश्यकताओं के सुझाए गए संदर्भ नियंत्रणों से लागू नियंत्रण बनाएँ",
	"createAppliedControlsFromSuggestionsSuccess": "सुझाए गए संदर्भ नियंत्रणों से सफलतापूर्वक लागू किए गए नियंत्रण बनाए गए",
	"createAppliedControlsFromSuggestionsError": "सुझाए गए संदर्भ नियंत्रणों से लागू नियंत्रण बनाते समय त्रुटि हुई",
	"createAppliedControlsFromSuggestionsConfirmMessage": "{count} लागू नियंत्रण सुझाए गए संदर्भ नियंत्रणों से बनाए जाएँगे। क्या आप आगे बढ़ना चाहते हैं?",
	"theFollowingControlsWillBeAddedColon": "निम्नलिखित नियंत्रण जोड़े जाएंगे:",
	"ShowAllNodesMessage": "सब दिखाएं",
	"ShowOnlyAssessable": "केवल आकलन योग्य",
	"experimental": "प्रयोगात्मक",
	"timeline": "समय",
	"graph": "ग्राफ़",
	"startDate": "आरंभ करने की तिथि",
	"startDateHelpText": "आरंभ तिथि (समयरेखा के लिए उपयोगी)",
	"backupLoadingError": "बैकअप लोड करते समय एक त्रुटि हुई.",
	"backupGreaterVersionError": "बैकअप लोड नहीं किया जा सकता, बैकअप का संस्करण आपके एप्लिकेशन के वर्तमान संस्करण से अधिक है.",
	"backupLowerVersionError": "कोई त्रुटि हुई, बैकअप संस्करण बहुत पुराना हो सकता है, यदि ऐसा है तो पुनः प्रयास करने से पहले उसे अद्यतन करना आवश्यक है।",
	"questionSingular": "सवाल",
	"questionPlural": "प्रश्न",
	"NoPreviewMessage": "कोई पूर्वावलोकन उपलब्ध नहीं है.",
	"entityAssessmentEvidenceHelpText": "एक बाहरी प्रश्नावली",
	"associatedEntities": "संबद्ध संस्थाएं",
	"noMailerConfigured": "कोई मेलर कॉन्फ़िगर नहीं किया गया",
	"errorLicenseSeatsExceeded": "लाइसेंस सीटों की संख्या पार हो गई है, आप इस उपयोगकर्ता को संपादन अधिकार नहीं दे पाएंगे। कृपया अपने व्यवस्थापक से संपर्क करें।",
	"availableSeats": "उपलब्ध सीट",
	"showImagesUnauthenticated": "अप्रमाणित उपयोगकर्ताओं को लोगो और फ़ेविकॉन दिखाएँ",
	"showImagesUnauthenticatedHelpText": "यदि अक्षम किया गया है, तो नियमित CISO सहायक लोगो और फ़ेविकॉन लॉगिन स्क्रीन पर प्रदर्शित किया जाएगा",
	"librariesCanOnlyBeLoadedByAdmin": "लाइब्रेरीज़ को केवल व्यवस्थापक द्वारा ही लोड किया जा सकता है",
	"catalog": "सूची",
	"operations": "संचालन",
	"fillMetadataURL": "विकल्प 1: मेटाडेटा यूआरएल भरें",
	"fillSSOSLOURLx509cert": "विकल्प 2: SSO URL, SLO URL और x509cert भरें"
}<|MERGE_RESOLUTION|>--- conflicted
+++ resolved
@@ -730,10 +730,7 @@
 	"waitingRiskAcceptances": "नमस्ते! आपके पास वर्तमान में {number} जोखिम स्वीकृति{s} लंबित हैं। आप उन्हें जोखिम टैब में पा सकते हैं।",
 	"licenseSeats": "लाइसेंस सीटें",
 	"licenseExpiration": "लाइसेंस समाप्ति",
-<<<<<<< HEAD
-=======
 	"licenseExpiredMessage": "आपका लाइसेंस समाप्त हो गया है। लिखने के कार्य अक्षम हैं। कृपया इसे नवीनीकृत करने के लिए अपने व्यवस्थापक से संपर्क करें।",
->>>>>>> 4e2493c9
 	"answer": "उत्तर",
 	"questionnaireMode": "प्रश्नावली मोड",
 	"assessmentMode": "मूल्यांकन मोड",
