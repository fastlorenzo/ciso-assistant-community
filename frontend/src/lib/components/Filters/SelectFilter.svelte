--- conflicted
+++ resolved
@@ -60,15 +60,9 @@
 				}}
 			/>
 			{#if inputFocused}
-<<<<<<< HEAD
 				<div class="absolute z-10 w-max min-w-full left-0 overflow-y-auto max-h-64 border rounded-b-lg shadow-lg border-primary-500">
 					{#if matchingOptionsIndices.length == 0}
 						<span class="block text-center bg-white py-1 px-2 w-full text-gray-500">No result found</span> <!-- We have to translate this string !-->
-=======
-				<div style="text-overflow: ellipsis;" class="absolute z-10 min-w-full max-w-lg left-0 overflow-y-auto max-h-64 border border-black overflow-x-hidden overflow-ellipsis">
-					{#if matchingOptionsIndices.length == 0}
-						<span class="block w-full py-1 px-0 pointer-events-none text-center border-2 border-black bg-white">{m.noResultFound()}</span>
->>>>>>> c8951077
 					{/if}
 					{#each matchingOptionsIndices as [optionIndex, matchIndex]}
 						{@const option = options[optionIndex]}
@@ -79,11 +73,7 @@
 						]}
 						<button
 							on:click|stopPropagation={() => {value = option;}}
-<<<<<<< HEAD
 							class="block text-center bg-white py-1 px-2 w-full hover:text-primary-500 hover:font-semibold animation duration-100"
-=======
-							style="text-overflow: ellipsis;" class="block border [&:nth-first-child(1)]:border-t-2 [&:nth-last-child(1)]:border-b-2 border-l-2 border-r-2 border-black text-center bg-white py-1 px-2 w-full hover:underline rounded"
->>>>>>> c8951077
 						>
 							{splittedOption[0]}<b>{splittedOption[1]}</b>{splittedOption[2]}
 						</button>
