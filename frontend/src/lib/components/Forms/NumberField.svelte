<script lang="ts">
	import { formFieldProxy } from 'sveltekit-superforms';
	import { onMount } from 'svelte';
	import type { CacheLock } from '$lib/utils/types';

	let _class = '';
	export { _class as class };
	export let label: string | undefined = undefined;
	export let field: string;
	export let helpText: string | undefined = undefined;
	export let cachedValue: string | undefined;
	export let cacheLock: CacheLock = {
		promise: new Promise((res) => res(null)),
		resolve: (x) => x
	};
	export let form;
<<<<<<< HEAD
	export let positiveOnly: boolean = false; // Nouveau paramètre pour accepter uniquement les valeurs positives
=======
	export let hidden = false;
	export let disabled = false;
	export let required = false;
>>>>>>> dc2aedc8

	label = label ?? field;
	const { value, errors, constraints } = formFieldProxy(form, field);
<<<<<<< HEAD

	$: cachedValue = $value;
=======
>>>>>>> dc2aedc8

	$: cachedValue = $value;
	$: if ($value === '') {
		$value = null;
	}

	onMount(async () => {
		const cacheResult = await cacheLock.promise;
		if (cacheResult) $value = cacheResult;
	});

	$: classesTextField = (errors: string[] | undefined) => (errors ? 'input-error' : '');
	$: classesDisabled = (d: boolean) => (d ? 'opacity-50' : '');
</script>

<div>
	<div class={classesDisabled(disabled)}>
		{#if label !== undefined && !hidden}
			{#if $constraints?.required || required}
				<label class="text-sm font-semibold" for={field}
					>{label} <span class="text-red-500">*</span></label
				>
			{:else}
				<label class="text-sm font-semibold" for={field}>{label}</label>
			{/if}
		{/if}
		{#if $errors}
			<div>
				{#each $errors as error}
					<p class="text-error-500 text-xs font-medium">{error}</p>
				{/each}
			</div>
		{/if}
	</div>
	<div class="control">
		<input
			type="number"
			class="{'input ' + _class} {classesTextField($errors)}"
			data-testid="form-input-{field.replaceAll('_', '-')}"
			name={field}
			aria-invalid={$errors ? 'true' : undefined}
			placeholder=""
			bind:value={$value}
			{...$constraints}
			{...$$restProps}
<<<<<<< HEAD
			{...positiveOnly ? { min: 0 } : {}}
=======
			{disabled}
			{required}
>>>>>>> dc2aedc8
		/>
	</div>
	{#if helpText}
		<p class="text-sm text-gray-500">{helpText}</p>
	{/if}
</div><|MERGE_RESOLUTION|>--- conflicted
+++ resolved
@@ -14,21 +14,13 @@
 		resolve: (x) => x
 	};
 	export let form;
-<<<<<<< HEAD
 	export let positiveOnly: boolean = false; // Nouveau paramètre pour accepter uniquement les valeurs positives
-=======
 	export let hidden = false;
 	export let disabled = false;
 	export let required = false;
->>>>>>> dc2aedc8
 
 	label = label ?? field;
 	const { value, errors, constraints } = formFieldProxy(form, field);
-<<<<<<< HEAD
-
-	$: cachedValue = $value;
-=======
->>>>>>> dc2aedc8
 
 	$: cachedValue = $value;
 	$: if ($value === '') {
@@ -74,12 +66,9 @@
 			bind:value={$value}
 			{...$constraints}
 			{...$$restProps}
-<<<<<<< HEAD
 			{...positiveOnly ? { min: 0 } : {}}
-=======
 			{disabled}
 			{required}
->>>>>>> dc2aedc8
 		/>
 	</div>
 	{#if helpText}
