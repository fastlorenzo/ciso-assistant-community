--- conflicted
+++ resolved
@@ -230,17 +230,14 @@
                     {value.str ?? '-'}
                   {/if}
                 {:else if value && value.hexcolor}
-<<<<<<< HEAD
                   <p class="flex w-fit min-w-24 justify-center px-2 py-1 rounded-md ml-2 whitespace-nowrap" style="background-color: {value.hexcolor}">{value.name ?? value.str ?? '-'}</p>
 								{:else if ISO_8601_REGEX.test(value)}
 									{new Date(value).toLocaleString(languageTag())}
-=======
 					{#if localItems(languageTag())[toCamelCase(value.name ?? value.str)]}
 				  		<p class="flex w-1/2 justify-center p-1 rounded-md ml-2" style="background-color: {value.hexcolor}">{localItems(languageTag())[toCamelCase(value.name ?? value.str)]}</p>
 					{:else}
                   		<p class="flex w-1/2 justify-center p-1 rounded-md ml-2" style="background-color: {value.hexcolor}">{value.name ?? value.str ?? '-'}</p>
 					{/if}
->>>>>>> bcaf767b
                 {:else}
 					{#if localItems(languageTag())[value]}
 						{localItems(languageTag())[value]}
