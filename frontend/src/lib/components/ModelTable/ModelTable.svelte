--- conflicted
+++ resolved
@@ -219,16 +219,8 @@
 
 <div class="table-container {classesBase}">
 	<header class="flex justify-between items-center space-x-8 p-2">
-<<<<<<< HEAD
-		{#if displayFilters && filteredFields.length > 0 && hasRows}
-			<button
-				use:popup={popupFilter}
-				class="btn variant-filled-primary self-end relative inline-block"
-			>
-=======
 		{#if filteredFields.length > 0 && hasRows && !hideFilters}
 			<button use:popup={popupFilter} class="btn variant-filled-primary self-end">
->>>>>>> df36ed8f
 				<i class="fa-solid fa-filter mr-2" />
 				{m.filters()}
 				{#if filterCount}
@@ -239,7 +231,6 @@
 				class="card p-2 flex flex-col bg-white max-w-lg shadow-lg space-y-2 border border-surface-200"
 				data-popup="popupFilter"
 			>
-<<<<<<< HEAD
 				{#each filteredFields as field}
 					<svelte:component
 						this={filters[field].component}
@@ -249,20 +240,6 @@
 						{...filters[field].extraProps}
 					/>
 				{/each}
-=======
-				<div class="grid grid-cols-3 gap-3 items-center justify-center space-x-4 p-2">
-					{#each filteredFields as field}
-						<svelte:component
-							this={filters[field].component}
-							bind:value={filterValues[field]}
-							alwaysDefined={filters[field].alwaysDefined}
-							{field}
-							{...filterProps[field]}
-							{...filters[field].extraProps}
-						/>
-					{/each}
-				</div>
->>>>>>> df36ed8f
 			</div>
 		{/if}
 		{#if search}
