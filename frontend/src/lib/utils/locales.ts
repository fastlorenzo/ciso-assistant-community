--- conflicted
+++ resolved
@@ -291,13 +291,10 @@
 		analyst: m.analyst({ languageTag: languageTag }),
 		auditor: m.auditor({ languageTag: languageTag }),
 		domainManager: m.domainManager({ languageTag: languageTag }),
-<<<<<<< HEAD
 		authors: m.authors({ languageTag: languageTag }),
 		reviewers: m.reviewers({ languageTag: languageTag }),
-		isPublished: m.isPublished({ languageTag: languageTag })
-=======
+		isPublished: m.isPublished({ languageTag: languageTag }),
 		noFileDetected: m.noFileDetected({ languageTag: languageTag }),
->>>>>>> 4ff294fd
 
 	};
 	return LOCAL_ITEMS;
