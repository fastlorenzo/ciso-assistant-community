--- conflicted
+++ resolved
@@ -257,7 +257,6 @@
 		lossOfAccountabilityChoice1: m.lossOfAccountabilityChoice1({ languageTag: languageTag }),
 		lossOfAccountabilityChoice2: m.lossOfAccountabilityChoice2({ languageTag: languageTag }),
 		lossOfAccountabilityChoice3: m.lossOfAccountabilityChoice3({ languageTag: languageTag }),
-<<<<<<< HEAD
 		undefined: m.undefined({ languageTag: languageTag }),
 		production: m.production({ languageTag: languageTag }),
 		development: m.development({ languageTag: languageTag }),
@@ -270,11 +269,9 @@
 		large: m.large({ languageTag: languageTag }),
 		extraLarge: m.extraLarge({ languageTag: languageTag }),
 		policy: m.policy({ languageTag: languageTag }),
-		process: m.process({ languageTag: languageTag })
-=======
+		process: m.process({ languageTag: languageTag }),
 		composer: m.composer({ languageTag: languageTag }),
 		plan: m.plan({ languageTag: languageTag }),
->>>>>>> b447e017
 	};
 	return LOCAL_ITEMS;
 }