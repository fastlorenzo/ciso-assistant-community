--- conflicted
+++ resolved
@@ -13,12 +13,8 @@
 };
 
 export function toCamelCase(str: string) {
-<<<<<<< HEAD
 	str = str.charAt(0).toLowerCase() + str.slice(1);
 	return str.replace(/[_-]\w/g, match => match.charAt(1).toUpperCase());
-=======
-	return str.replace(/[_-]\w/g, (match) => match.charAt(1).toUpperCase());
->>>>>>> ae6d0bde
 }
 
 export function capitalizeFirstLetter(str: string) {
