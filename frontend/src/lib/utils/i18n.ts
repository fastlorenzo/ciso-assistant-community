--- conflicted
+++ resolved
@@ -8,17 +8,11 @@
  * @param options The options to pass to the translation function.
  */
 export function safeTranslate(key: string, params = {}, options = {}): string {
-<<<<<<< HEAD
-	const toCamekey = toCamelCase(key);
-	if (Object.hasOwn(m, toCamekey)) {
-		return m[toCamekey](params, options);
-=======
 	if (Object.hasOwn(m, toCamelCase(key))) {
 		return m[toCamelCase(key)](params, options);
 	}
 	if (Object.hasOwn(m, key)) {
 		return m[key](params, options);
->>>>>>> 6631c894
 	}
 	return key;
 }