--- conflicted
+++ resolved
@@ -380,61 +380,45 @@
 			{/if}
 		</div>
 	</div>
-<<<<<<< HEAD
 	<div class="card px-6 py-4 bg-white flex flex-col shadow-lg">
-		<h4 class="h4 flex items-center font-semibold">
-			{m.associatedRequirements()}
+		<div class=" flex items-center font-semibold">
+			<span class="h4">{m.associatedRequirements()}</span>
 			<span class="badge variant-soft-primary ml-1">
 				{assessableNodesCount(treeViewNodes)}
 			</span>
-		</h4>
+			<div id="toggle" class="flex items-center justify-center space-x-4 text-xs ml-auto mr-4">
+				{#if $displayOnlyAssessableNodes}
+					<p class="font-bold">{m.ShowAllNodesMessage()}</p>
+				{:else}
+					<p class="font-bold text-green-500">{m.ShowAllNodesMessage()}</p>
+				{/if}
+				<SlideToggle
+					name="questionnaireToggle"
+					class="flex flex-row items-center justify-center"
+					active="bg-primary-500"
+					background="bg-green-500"
+					bind:checked={$displayOnlyAssessableNodes}
+					on:click={() => ($displayOnlyAssessableNodes = !$displayOnlyAssessableNodes)}
+				>
+					{#if $displayOnlyAssessableNodes}
+						<p class="font-bold text-primary-500">{m.ShowOnlyAssessable()}</p>
+					{:else}
+						<p class="font-bold">{m.ShowOnlyAssessable()}</p>
+					{/if}
+				</SlideToggle>
+			</div>
+		</div>
+
 		<div class="flex items-center my-2 text-xs space-x-2 text-gray-500">
 			<i class="fa-solid fa-diagram-project" />
 			<p>{m.mappingInferenceTip()}</p>
-=======
-	{#if !$page.data.user.is_third_party}
-		<div class="card px-6 py-4 bg-white flex flex-col shadow-lg">
-			<div class=" flex items-center font-semibold">
-				<span class="h4">{m.associatedRequirements()}</span>
-				<span class="badge variant-soft-primary ml-1">
-					{assessableNodesCount(treeViewNodes)}
-				</span>
-				<div id="toggle" class="flex items-center justify-center space-x-4 text-xs ml-auto mr-4">
-					{#if $displayOnlyAssessableNodes}
-						<p class="font-bold">{m.ShowAllNodesMessage()}</p>
-					{:else}
-						<p class="font-bold text-green-500">{m.ShowAllNodesMessage()}</p>
-					{/if}
-					<SlideToggle
-						name="questionnaireToggle"
-						class="flex flex-row items-center justify-center"
-						active="bg-primary-500"
-						background="bg-green-500"
-						bind:checked={$displayOnlyAssessableNodes}
-						on:click={() => ($displayOnlyAssessableNodes = !$displayOnlyAssessableNodes)}
-					>
-						{#if $displayOnlyAssessableNodes}
-							<p class="font-bold text-primary-500">{m.ShowOnlyAssessable()}</p>
-						{:else}
-							<p class="font-bold">{m.ShowOnlyAssessable()}</p>
-						{/if}
-					</SlideToggle>
-				</div>
-			</div>
-
-			<div class="flex items-center my-2 text-xs space-x-2 text-gray-500">
-				<i class="fa-solid fa-diagram-project" />
-				<p>{m.mappingInferenceTip()}</p>
-			</div>
-			{#key $displayOnlyAssessableNodes}
-				<RecursiveTreeView
-					nodes={transformToTreeView(Object.entries(tree))}
-					bind:expandedNodes
-					hover="hover:bg-initial"
-				/>
-			{/key}
->>>>>>> 5f6acac9
-		</div>
-		<RecursiveTreeView nodes={treeViewNodes} bind:expandedNodes hover="hover:bg-initial" />
+		</div>
+		{#key $displayOnlyAssessableNodes}
+			<RecursiveTreeView
+				nodes={transformToTreeView(Object.entries(tree))}
+				bind:expandedNodes
+				hover="hover:bg-initial"
+			/>
+		{/key}
 	</div>
 </div>