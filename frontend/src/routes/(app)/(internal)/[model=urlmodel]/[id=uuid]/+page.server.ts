import { BASE_API_URL } from '$lib/utils/constants';
import { urlParamModelVerboseName } from '$lib/utils/crud';

import { localItems, toCamelCase } from '$lib/utils/locales';
import * as m from '$paraglide/messages';

import { fail, type Actions } from '@sveltejs/kit';
import { message, setError, superValidate } from 'sveltekit-superforms';
import { zod } from 'sveltekit-superforms/adapters';
import { z } from 'zod';
import { safeTranslate } from '$lib/utils/i18n';
import { nestedWriteFormAction } from '$lib/utils/actions';

import { loadDetail } from '$lib/utils/load';
import type { PageServerLoad } from './$types';

export const load: PageServerLoad = async (event) => {
	return await loadDetail({ event, model: getModelInfo(event.params.model), id: event.params.id });
};

export const actions: Actions = {
	create: async (event) => {
<<<<<<< HEAD
		return nestedWriteFormAction({ event, action: 'create' });
=======
		const formData = await event.request.formData();

		if (!formData) {
			return fail(400, { form: null });
		}

		const schema = modelSchema(formData.get('urlmodel') as string);
		const urlModel = formData.get('urlmodel');

		const form = await superValidate(formData, zod(schema));

		if (!form.valid) {
			console.log(form.errors);
			return fail(400, { form });
		}

		const endpoint = `${BASE_API_URL}/${urlModel}/`;

		const model = getModelInfo(urlModel!);

		const fileFields: Record<string, File> = Object.fromEntries(
			Object.entries(form.data).filter(([key]) => model.fileFields?.includes(key) ?? false)
		);

		Object.keys(fileFields).forEach((key) => {
			form.data[key] = undefined;
		});

		const requestInitOptions: RequestInit = {
			method: 'POST',
			body: JSON.stringify(form.data)
		};

		const res = await event.fetch(endpoint, requestInitOptions);

		if (!res.ok) {
			const response: Record<string, any> = await res.json();
			console.error(response);
			if (response.warning) {
				setFlash({ type: 'warning', message: response.warning }, event);
				return { createForm: form };
			}
			if (response.error) {
				setFlash({ type: 'error', message: response.error }, event);
				return { createForm: form };
			}
			Object.entries(response).forEach(([key, value]) => {
				setError(form, key, value);
			});
			return fail(400, { form: form });
		}

		const createdObject = await res.json();

		if (fileFields) {
			for (const [, file] of Object.entries(fileFields)) {
				if (!file || file.size <= 0) {
					continue;
				}
				const fileUploadEndpoint = `${BASE_API_URL}/${urlModel}/${createdObject.id}/upload/`;
				const fileUploadRequestInitOptions: RequestInit = {
					headers: {
						'Content-Disposition': `attachment; filename=${encodeURIComponent(file.name)}`
					},
					method: 'POST',
					body: file
				};
				const fileUploadRes = await event.fetch(fileUploadEndpoint, fileUploadRequestInitOptions);
				if (!fileUploadRes.ok) {
					const response = await fileUploadRes.json();
					console.error(response);
					if (response.non_field_errors) {
						setError(form, 'non_field_errors', response.non_field_errors);
					}
					return fail(400, { form: form });
				}
			}
		}

		const modelVerboseName: string = urlParamModelVerboseName(urlModel);

		if (modelVerboseName === 'User') {
			setFlash(
				{
					type: 'success',
					message: m.successfullyCreatedObject({
						object: safeTranslate(modelVerboseName).toLowerCase()
					})
				},
				event
			);
		}
		setFlash(
			{
				type: 'success',
				message: m.successfullyCreatedObject({
					object: safeTranslate(modelVerboseName).toLowerCase()
				})
			},
			event
		);
		return { createForm: form };
>>>>>>> 04368038
	},
	delete: async ({ request, fetch, params }) => {
		const formData = await request.formData();
		const schema = z.object({ urlmodel: z.string(), id: z.string().uuid() });
		const deleteForm = await superValidate(formData, zod(schema));

		const urlmodel = deleteForm.data.urlmodel;
		const id = deleteForm.data.id;
		const endpoint = `${BASE_API_URL}/${urlmodel}/${id}/`;

		if (!deleteForm.valid) {
			return fail(400, { form: deleteForm });
		}

		if (formData.has('delete')) {
			const requestInitOptions: RequestInit = {
				method: 'DELETE'
			};
			const res = await fetch(endpoint, requestInitOptions);
			if (!res.ok) {
				const response = await res.json();
				console.log(response);
				if (response.non_field_errors) {
					setError(deleteForm, 'non_field_errors', response.non_field_errors);
				}
				return fail(400, { form: deleteForm });
			}
			console.log(params);
			const model: string = urlParamModelVerboseName(urlmodel);
			// TODO: reference object by name instead of id
			return message(
				deleteForm,
				m.successfullyDeletedObject({
					object: safeTranslate(model).toLowerCase()
				})
			);
		}
		return { deleteForm };
	},
	reject: async ({ request, fetch, params }) => {
		const formData = await request.formData();
		const schema = z.object({ urlmodel: z.string(), id: z.string().uuid() });
		const rejectForm = await superValidate(formData, zod(schema));

		const urlmodel = rejectForm.data.urlmodel;
		const id = rejectForm.data.id;
		const endpoint = `${BASE_API_URL}/${urlmodel}/${id}/reject/`;

		if (!rejectForm.valid) {
			return fail(400, { form: rejectForm });
		}

		const requestInitOptions: RequestInit = {
			method: 'POST'
		};
		const res = await fetch(endpoint, requestInitOptions);
		if (!res.ok) {
			const response = await res.json();
			if (response.non_field_errors) {
				setError(rejectForm, 'non_field_errors', response.non_field_errors);
			}
			return fail(400, { form: rejectForm });
		}
		const model: string = urlParamModelVerboseName(params.model!);
		// TODO: reference object by name instead of id
		return message(
			rejectForm,
			m.successfullyRejectedObject({
				object: localItems()[toCamelCase(model.toLowerCase())].toLowerCase(),
				id: id
			})
		);
	},
	accept: async ({ request, fetch, params }) => {
		const formData = await request.formData();
		const schema = z.object({ urlmodel: z.string(), id: z.string().uuid() });
		const acceptForm = await superValidate(formData, zod(schema));

		const urlmodel = acceptForm.data.urlmodel;
		const id = acceptForm.data.id;
		const endpoint = `${BASE_API_URL}/${urlmodel}/${id}/accept/`;

		if (!acceptForm.valid) {
			return fail(400, { form: acceptForm });
		}

		const requestInitOptions: RequestInit = {
			method: 'POST'
		};
		const res = await fetch(endpoint, requestInitOptions);
		if (!res.ok) {
			const response = await res.json();
			if (response.non_field_errors) {
				setError(acceptForm, 'non_field_errors', response.non_field_errors);
			}
			return fail(400, { form: acceptForm });
		}
		const model: string = urlParamModelVerboseName(params.model!);
		// TODO: reference object by name instead of id
		return message(
			acceptForm,
			m.successfullyValidatedObject({
				object: localItems()[toCamelCase(model.toLowerCase())].toLowerCase(),
				id: id
			})
		);
	},
	revoke: async ({ request, fetch, params }) => {
		const formData = await request.formData();
		const schema = z.object({ urlmodel: z.string(), id: z.string().uuid() });
		const revokeForm = await superValidate(formData, zod(schema));

		const urlmodel = revokeForm.data.urlmodel;
		const id = revokeForm.data.id;
		const endpoint = `${BASE_API_URL}/${urlmodel}/${id}/revoke/`;

		if (!revokeForm.valid) {
			return fail(400, { form: revokeForm });
		}

		const requestInitOptions: RequestInit = {
			method: 'POST'
		};
		const res = await fetch(endpoint, requestInitOptions);
		if (!res.ok) {
			const response = await res.json();
			if (response.non_field_errors) {
				setError(revokeForm, 'non_field_errors', response.non_field_errors);
			}
			return fail(400, { form: revokeForm });
		}
		const model: string = urlParamModelVerboseName(params.model!);
		// TODO: reference object by name instead of id
		return message(
			revokeForm,
			m.successfullyRevokedObject({
				object: localItems()[toCamelCase(model.toLowerCase())].toLowerCase(),
				id: id
			})
		);
	}
};<|MERGE_RESOLUTION|>--- conflicted
+++ resolved
@@ -20,112 +20,7 @@
 
 export const actions: Actions = {
 	create: async (event) => {
-<<<<<<< HEAD
 		return nestedWriteFormAction({ event, action: 'create' });
-=======
-		const formData = await event.request.formData();
-
-		if (!formData) {
-			return fail(400, { form: null });
-		}
-
-		const schema = modelSchema(formData.get('urlmodel') as string);
-		const urlModel = formData.get('urlmodel');
-
-		const form = await superValidate(formData, zod(schema));
-
-		if (!form.valid) {
-			console.log(form.errors);
-			return fail(400, { form });
-		}
-
-		const endpoint = `${BASE_API_URL}/${urlModel}/`;
-
-		const model = getModelInfo(urlModel!);
-
-		const fileFields: Record<string, File> = Object.fromEntries(
-			Object.entries(form.data).filter(([key]) => model.fileFields?.includes(key) ?? false)
-		);
-
-		Object.keys(fileFields).forEach((key) => {
-			form.data[key] = undefined;
-		});
-
-		const requestInitOptions: RequestInit = {
-			method: 'POST',
-			body: JSON.stringify(form.data)
-		};
-
-		const res = await event.fetch(endpoint, requestInitOptions);
-
-		if (!res.ok) {
-			const response: Record<string, any> = await res.json();
-			console.error(response);
-			if (response.warning) {
-				setFlash({ type: 'warning', message: response.warning }, event);
-				return { createForm: form };
-			}
-			if (response.error) {
-				setFlash({ type: 'error', message: response.error }, event);
-				return { createForm: form };
-			}
-			Object.entries(response).forEach(([key, value]) => {
-				setError(form, key, value);
-			});
-			return fail(400, { form: form });
-		}
-
-		const createdObject = await res.json();
-
-		if (fileFields) {
-			for (const [, file] of Object.entries(fileFields)) {
-				if (!file || file.size <= 0) {
-					continue;
-				}
-				const fileUploadEndpoint = `${BASE_API_URL}/${urlModel}/${createdObject.id}/upload/`;
-				const fileUploadRequestInitOptions: RequestInit = {
-					headers: {
-						'Content-Disposition': `attachment; filename=${encodeURIComponent(file.name)}`
-					},
-					method: 'POST',
-					body: file
-				};
-				const fileUploadRes = await event.fetch(fileUploadEndpoint, fileUploadRequestInitOptions);
-				if (!fileUploadRes.ok) {
-					const response = await fileUploadRes.json();
-					console.error(response);
-					if (response.non_field_errors) {
-						setError(form, 'non_field_errors', response.non_field_errors);
-					}
-					return fail(400, { form: form });
-				}
-			}
-		}
-
-		const modelVerboseName: string = urlParamModelVerboseName(urlModel);
-
-		if (modelVerboseName === 'User') {
-			setFlash(
-				{
-					type: 'success',
-					message: m.successfullyCreatedObject({
-						object: safeTranslate(modelVerboseName).toLowerCase()
-					})
-				},
-				event
-			);
-		}
-		setFlash(
-			{
-				type: 'success',
-				message: m.successfullyCreatedObject({
-					object: safeTranslate(modelVerboseName).toLowerCase()
-				})
-			},
-			event
-		);
-		return { createForm: form };
->>>>>>> 04368038
 	},
 	delete: async ({ request, fetch, params }) => {
 		const formData = await request.formData();
