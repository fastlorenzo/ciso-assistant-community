--- conflicted
+++ resolved
@@ -205,11 +205,7 @@
 				{
 					type: 'success',
 					message: m.successfullyDeletedObject({
-<<<<<<< HEAD
-						object: safeTranslate(toCamelCase(model)).toLowerCase()
-=======
 						object: safeTranslate(model).toLowerCase()
->>>>>>> 6631c894
 					})
 				},
 				event
