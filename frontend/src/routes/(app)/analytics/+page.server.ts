import { BASE_API_URL } from '$lib/utils/constants';
import { composerSchema } from '$lib/utils/schemas';
import { superValidate } from 'sveltekit-superforms';
import { zod } from 'sveltekit-superforms/adapters';
import type { PageServerLoad } from './$types';
import type { Project } from '$lib/utils/types';

const REQUIREMENT_ASSESSMENT_STATUS = [
	'compliant',
	'partially_compliant',
	'in_progress',
	'non_compliant',
	'not_applicable',
	'to_do'
] as const;

interface DonutItem {
	name: string;
	localName?: string;
	value: number;
	itemStyle: Record<string, unknown>;
}

interface RequirementAssessmentDonutItem extends Omit<DonutItem, 'name'> {
	name: (typeof REQUIREMENT_ASSESSMENT_STATUS)[number];
	percentage: string;
}

interface ProjectAnalytics extends Project {
	overallCompliance: {
		values: RequirementAssessmentDonutItem[];
		total: number;
	};
}

export const load: PageServerLoad = async ({ locals, fetch }) => {
	const req_applied_control_status = await fetch(`${BASE_API_URL}/applied-controls/per_status/`);
	const applied_control_status = await req_applied_control_status.json();

	const riskAssessmentsPerStatus = await fetch(`${BASE_API_URL}/risk-assessments/per_status/`)
		.then((res) => res.json())
		.then((res) => res.results);
	const complianceAssessmentsPerStatus = await fetch(
		`${BASE_API_URL}/compliance-assessments/per_status/`
	)
		.then((res) => res.json())
		.then((res) => res.results);
	const riskScenariosPerStatus = await fetch(`${BASE_API_URL}/risk-scenarios/per_status/`)
		.then((res) => res.json())
		.then((res) => res.results);

	const req_ord_applied_controls = await fetch(`${BASE_API_URL}/applied-controls/todo/`);
	const ord_applied_controls = await req_ord_applied_controls.json();

	const req_get_counters = await fetch(`${BASE_API_URL}/get_counters/`);
	const counters = await req_get_counters.json();

	const usedRiskMatrices: { id: string; name: string; risk_assessments_count: number }[] =
		await fetch(`${BASE_API_URL}/risk-matrices/used/`)
			.then((res) => res.json())
			.then((res) => res.results);
	const usedFrameworks: { id: string; name: string; compliance_assessments_count: number }[] =
		await fetch(`${BASE_API_URL}/frameworks/used/`)
			.then((res) => res.json())
			.then((res) => res.results);
	const req_get_risks_count_per_level = await fetch(
		`${BASE_API_URL}/risk-scenarios/count_per_level/`
	);
	const risks_count_per_level: {
		current: Record<string, any>[];
		residual: Record<string, any>[];
	} = await req_get_risks_count_per_level.json().then((res) => res.results);

	const req_get_measures_to_review = await fetch(`${BASE_API_URL}/applied-controls/to_review/`);
	const measures_to_review = await req_get_measures_to_review.json();

	const req_get_acceptances_to_review = await fetch(`${BASE_API_URL}/risk-acceptances/to_review/`);
	const acceptances_to_review = await req_get_acceptances_to_review.json();

	const req_risk_assessments = await fetch(`${BASE_API_URL}/risk-assessments/`);
	const risk_assessments = await req_risk_assessments.json();

	const projects: ProjectAnalytics[] = await fetch(`${BASE_API_URL}/projects/`)
		.then((res) => res.json())
		.then(async (projects) => {
			if (projects && Array.isArray(projects.results)) {
<<<<<<< HEAD
				const projectPromises = projects.results.map(async (project) => {
					try {
						const complianceAssessmentsResponse = await fetch(
							`${BASE_API_URL}/compliance-assessments/?project=${project.id}`
						);
						const complianceAssessmentsData = await complianceAssessmentsResponse.json();

						if (complianceAssessmentsData && Array.isArray(complianceAssessmentsData.results)) {
							const updatedAssessmentsPromises = complianceAssessmentsData.results.map(
								async (complianceAssessment) => {
									try {
										const [donutDataResponse, globalScoreResponse] = await Promise.all([
											fetch(
												`${BASE_API_URL}/compliance-assessments/${complianceAssessment.id}/donut_data/`
											),
											fetch(
												`${BASE_API_URL}/compliance-assessments/${complianceAssessment.id}/global_score/`
											)
										]);

										const [donutData, globalScoreData] = await Promise.all([
											donutDataResponse.json(),
											globalScoreResponse.json()
										]);

										complianceAssessment.donut = donutData;
										complianceAssessment.globalScore = globalScoreData;
										return complianceAssessment;
									} catch (error) {
										console.error('Error fetching data for compliance assessment:', error);
										throw error;
=======
				// Process each project to fetch its compliance assessments
				const projectPromises = projects.results.map(async (project: Record<string, any>) => {
					return fetch(`${BASE_API_URL}/compliance-assessments/?project=${project.id}`)
						.then((res) => res.json())
						.then(async (compliance_assessments) => {
							if (compliance_assessments && Array.isArray(compliance_assessments.results)) {
								// Fetch donut data for each compliance assessment
								const donutDataPromises = compliance_assessments.results.map(
									async (compliance_assessment: Record<string, any>) => {
										return fetch(
											`${BASE_API_URL}/compliance-assessments/${compliance_assessment.id}/donut_data/`
										)
											.then((res) => res.json())
											.then((donutData) => {
												compliance_assessment.donut = donutData;
												return compliance_assessment; // Return the updated compliance assessment
											});
>>>>>>> 6d6a0d97
									}
								}
							);

							const updatedAssessments = await Promise.all(updatedAssessmentsPromises);
							project.compliance_assessments = updatedAssessments;
							return project;
						} else {
							throw new Error('Compliance assessments results not found or not an array');
						}
					} catch (error) {
						console.error('Error fetching compliance assessments:', error);
						throw error;
					}
				});

				return Promise.all(projectPromises);
			} else {
				throw new Error('Projects results not found or not an array');
			}
		})
		.catch((error) => {
			console.error('Failed to load projects:', error);
			return []; // Ensure always returning an array of Record<string, any>
		});

	if (projects) {
		projects.forEach((project) => {
			// Initialize an object to hold the aggregated donut data
			const aggregatedDonutData: {
				values: RequirementAssessmentDonutItem[];
				total: number;
			} = {
				values: [],
				total: 0
			};

			// Iterate through each compliance assessment of the project
			project.compliance_assessments.forEach((compliance_assessment: Record<string, any>) => {
				// Process the donut data of each assessment
				compliance_assessment.donut.values.forEach((donutItem: RequirementAssessmentDonutItem) => {
					// Find the corresponding item in the aggregated data
					const aggregatedItem: RequirementAssessmentDonutItem | undefined =
						aggregatedDonutData.values.find((item) => item.name === donutItem.name);

					if (aggregatedItem) {
						// If the item already exists, increment its value
						aggregatedItem.value += donutItem.value;
					} else {
						// If it's a new item, add it to the aggregated data
						aggregatedDonutData.values.push({ ...donutItem });
					}
				});
			});

			// Calculate the total sum of all values
			const totalValue = aggregatedDonutData.values.reduce((sum, item) => sum + item.value, 0);

			// Calculate and store the percentage for each item
			aggregatedDonutData.values = aggregatedDonutData.values.map((item) => ({
				...item,
				percentage: totalValue > 0 ? ((item.value / totalValue) * 100).toFixed(1) : '0'
			}));

			// Assign the aggregated donut data to the project
			project.overallCompliance = aggregatedDonutData;
		});
	}

	const composerForm = await superValidate(zod(composerSchema));

	return {
		composerForm,
		usedRiskMatrices,
		usedFrameworks,
		riskAssessmentsPerStatus,
		complianceAssessmentsPerStatus,
		riskScenariosPerStatus,
		risks_count_per_level,
		measures_to_review: measures_to_review.results,
		acceptances_to_review: acceptances_to_review.results,
		risk_assessments: risk_assessments.results,
		get_counters: counters.results,
		measures: ord_applied_controls.results,
		applied_control_status: applied_control_status.results,
		projects,
		user: locals.user
	};
};<|MERGE_RESOLUTION|>--- conflicted
+++ resolved
@@ -84,7 +84,6 @@
 		.then((res) => res.json())
 		.then(async (projects) => {
 			if (projects && Array.isArray(projects.results)) {
-<<<<<<< HEAD
 				const projectPromises = projects.results.map(async (project) => {
 					try {
 						const complianceAssessmentsResponse = await fetch(
@@ -116,25 +115,6 @@
 									} catch (error) {
 										console.error('Error fetching data for compliance assessment:', error);
 										throw error;
-=======
-				// Process each project to fetch its compliance assessments
-				const projectPromises = projects.results.map(async (project: Record<string, any>) => {
-					return fetch(`${BASE_API_URL}/compliance-assessments/?project=${project.id}`)
-						.then((res) => res.json())
-						.then(async (compliance_assessments) => {
-							if (compliance_assessments && Array.isArray(compliance_assessments.results)) {
-								// Fetch donut data for each compliance assessment
-								const donutDataPromises = compliance_assessments.results.map(
-									async (compliance_assessment: Record<string, any>) => {
-										return fetch(
-											`${BASE_API_URL}/compliance-assessments/${compliance_assessment.id}/donut_data/`
-										)
-											.then((res) => res.json())
-											.then((donutData) => {
-												compliance_assessment.donut = donutData;
-												return compliance_assessment; // Return the updated compliance assessment
-											});
->>>>>>> 6d6a0d97
 									}
 								}
 							);
