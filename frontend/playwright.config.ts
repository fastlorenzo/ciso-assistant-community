import type { PlaywrightTestConfig } from '@playwright/test';
import { devices } from '@playwright/test';

const config: PlaywrightTestConfig = {
	webServer: {
		command: process.env.COMPOSE_TEST
			? 'echo "The docker compose frontend server didn\'t start correctly"'
			: 'pnpm run preview',
		port: process.env.COMPOSE_TEST ? 3000 : 4173,
<<<<<<< HEAD
		reuseExistingServer: process.env.COMPOSE_TEST,
		timeout: 120 * 1000
=======
		reuseExistingServer: !process.env.CI
>>>>>>> 1eccce28
	},
	testDir: 'tests',
	outputDir: 'tests/results',
	fullyParallel: true,
	forbidOnly: !!process.env.CI,
	retries: process.env.CI ? 1 : 1,
	workers: process.env.CI ? 1 : 1,
	globalTimeout: 120 * 60 * 1000,
	timeout: 100 * 1000,
	expect: {
		timeout: 20 * 1000
	},
	reporter: [
		[process.env.CI ? 'github' : 'list'],
		[
			'html',
			{
				open: process.env.CI ? 'never' : process.env.DOCKER ? 'always' : 'on-failure',
				outputFolder: 'tests/reports',
				host: process.env.DOCKER ? '0.0.0.0' : 'localhost'
			}
		]
	],
	use: {
		screenshot: 'only-on-failure',
		video: process.env.CI ? 'retain-on-failure' : 'on',
		trace: process.env.CI ? 'retain-on-failure' : 'on',
		contextOptions: {
			recordVideo: { dir: 'tests/results/videos' }
		}
	},
	projects: [
		{
			name: 'chromium',
			use: { ...devices['Desktop Chrome'] }
		},
		{
			name: 'firefox',
			use: { ...devices['Desktop Firefox'] }
		}
		// {
		// 	name: 'webkit',
		// 	use: { ...devices['Desktop Safari'] },
		// 	name: 'webkit',
		// 	use: { ...devices['Desktop Safari'] },
		// }
	]
};

export default config;<|MERGE_RESOLUTION|>--- conflicted
+++ resolved
@@ -7,12 +7,8 @@
 			? 'echo "The docker compose frontend server didn\'t start correctly"'
 			: 'pnpm run preview',
 		port: process.env.COMPOSE_TEST ? 3000 : 4173,
-<<<<<<< HEAD
-		reuseExistingServer: process.env.COMPOSE_TEST,
-		timeout: 120 * 1000
-=======
+		timeout: 120 * 1000,
 		reuseExistingServer: !process.env.CI
->>>>>>> 1eccce28
 	},
 	testDir: 'tests',
 	outputDir: 'tests/results',
