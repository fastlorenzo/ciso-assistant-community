--- conflicted
+++ resolved
@@ -22,7 +22,6 @@
 	readonly fields: Map<string, FormField>;
 	name: string | RegExp;
 
-<<<<<<< HEAD
     constructor(public readonly page: Page, name: string | RegExp, fields: {name: string, type: FormFieldType}[]) {
         this.formTitle = this.page.getByTestId("modal-title");
         this.saveButton = this.page.getByTestId("save-button");
@@ -30,27 +29,6 @@
         this.name = name;
         this.fields = new Map(fields.map(field => [field.name, {locator: this.page.getByTestId("form-input-" + field.name.replaceAll('_', '-')), type: field.type}]));
     }
-=======
-	constructor(
-		public readonly page: Page,
-		name: string | RegExp,
-		fields: { name: string; type: FormFieldType }[]
-	) {
-		this.formTitle = this.page.getByTestId('modal-title');
-		this.saveButton = this.page.getByTestId('save-button');
-		this.cancelButton = this.page.getByTestId('cancel-button');
-		this.name = name;
-		this.fields = new Map(
-			fields.map((field) => [
-				field.name,
-				{
-					locator: this.page.getByTestId('form-input-' + field.name.replace('_', '-')),
-					type: field.type
-				}
-			])
-		);
-	}
->>>>>>> e3dce662
 
 	async fill(values: { [k: string]: any }) {
 		for (const key in values) {
