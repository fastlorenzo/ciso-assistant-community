import { expect, type Locator, type Page } from './test-utils.js';
import { BasePage } from './base-page.js';

enum State {
	Unset = -1,
	False = 0,
	True = 1
}

<<<<<<< HEAD
export class LoginPage extends BasePage	{
    static readonly defaultEmail: string = 'admin@tests.com';
    static readonly defaultPassword: string = '1234';
    readonly usernameInput: Locator;
    readonly passwordInput: Locator;
    readonly loginButton: Locator;
    readonly forgotPasswordButton: Locator;
    email: string;
    password: string;

    constructor(public readonly page: Page) {
        super(page, '/login', 'Login');
        this.usernameInput = this.page.getByTestId('form-input-username');
        this.passwordInput = this.page.getByTestId('form-input-password');
        this.loginButton = this.page.getByTestId('login-btn');
        this.forgotPasswordButton = this.page.getByTestId('forgot-password-btn');
        this.email = LoginPage.defaultEmail;
        this.password = LoginPage.defaultPassword;
    }

    async login(email: string=LoginPage.defaultEmail, password: string=LoginPage.defaultPassword) {
        this.email = email;
        this.password = password;
        await this.usernameInput.fill(email);
        await this.passwordInput.fill(password);
        await this.loginButton.click();
        if (email === LoginPage.defaultEmail && password === LoginPage.defaultPassword) {
            await this.page.waitForURL(/^.*\/((?!login).)*$/, { timeout: 10000 });
        }
        else {
            await this.page.waitForURL(/^.*\/login(\?next=\/.*)?$/);
        }
    }
=======
export class LoginPage extends BasePage {
	static readonly defaultEmail: string = 'admin@tests.com';
	static readonly defaultPassword: string = '1234';
	email: string;
	password: string;

	constructor(public readonly page: Page) {
		super(page, '/login', 'Login');
		this.email = LoginPage.defaultEmail;
		this.password = LoginPage.defaultPassword;
	}

	async login(
		email: string = LoginPage.defaultEmail,
		password: string = LoginPage.defaultPassword
	) {
		this.email = email;
		this.password = password;
		await this.page.locator('input[name="username"]').fill(email);
		await this.page.locator('input[name="password"]').fill(password);
		await this.page.getByRole('button', { name: 'Log in' }).click();
		if (email === LoginPage.defaultEmail && password === LoginPage.defaultPassword) {
			await this.page.waitForURL(/^.*\/((?!login).)*$/, { timeout: 10000 });
		} else {
			await this.page.waitForURL(/^.*\/login(\?next=\/.*)?$/);
		}
	}
>>>>>>> e3dce662

	async hasUrl(redirect: State = State.Unset) {
		switch (redirect) {
			case State.Unset:
				// url can be /login or /login?next=/
				await expect(this.page).toHaveURL(/^.*\/login(\?next=\/.*)?$/);
				break;
			case State.False:
				// url must be /login
				await expect(this.page).toHaveURL(/^.*\/login$/);
				break;
			case State.True:
				//url must be /login?next=/
				await expect(this.page).toHaveURL(/^.*\/login\?next=\/.*$/);
				break;
		}
	}
}<|MERGE_RESOLUTION|>--- conflicted
+++ resolved
@@ -7,7 +7,6 @@
 	True = 1
 }
 
-<<<<<<< HEAD
 export class LoginPage extends BasePage	{
     static readonly defaultEmail: string = 'admin@tests.com';
     static readonly defaultPassword: string = '1234';
@@ -41,35 +40,6 @@
             await this.page.waitForURL(/^.*\/login(\?next=\/.*)?$/);
         }
     }
-=======
-export class LoginPage extends BasePage {
-	static readonly defaultEmail: string = 'admin@tests.com';
-	static readonly defaultPassword: string = '1234';
-	email: string;
-	password: string;
-
-	constructor(public readonly page: Page) {
-		super(page, '/login', 'Login');
-		this.email = LoginPage.defaultEmail;
-		this.password = LoginPage.defaultPassword;
-	}
-
-	async login(
-		email: string = LoginPage.defaultEmail,
-		password: string = LoginPage.defaultPassword
-	) {
-		this.email = email;
-		this.password = password;
-		await this.page.locator('input[name="username"]').fill(email);
-		await this.page.locator('input[name="password"]').fill(password);
-		await this.page.getByRole('button', { name: 'Log in' }).click();
-		if (email === LoginPage.defaultEmail && password === LoginPage.defaultPassword) {
-			await this.page.waitForURL(/^.*\/((?!login).)*$/, { timeout: 10000 });
-		} else {
-			await this.page.waitForURL(/^.*\/login(\?next=\/.*)?$/);
-		}
-	}
->>>>>>> e3dce662
 
 	async hasUrl(redirect: State = State.Unset) {
 		switch (redirect) {
