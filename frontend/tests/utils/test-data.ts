export default {
<<<<<<< HEAD
    assessmentName: "Test assessment",
    assetName: "Test asset",
    evidenceName: "Test evidence",
    folderName: "Test domain",
    projectName: "Test project",
    riskAcceptanceName: "Test risk acceptance",
    riskAssessmentName: "Test risk assessment",
    riskScenarioName: "Test risk scenario",
    securityFunctionName: "Test security function",
    securityMeasureName: "Test security measure",
    threatName: "Test threat",
    description: "Test description",
    file: new URL('../utils/test_image.jpg', import.meta.url).pathname,
    file2: new URL('../utils/test_file.txt', import.meta.url).pathname,
    user: {
        email: "User@tests.com",
        password: "pass123wordTest",
        firstName: "Test",
        lastName: "User",
    },
    usergroups: {
        analyst: "Analyst",
        auditor: "Auditor",
        domainManager: "Domain manager",
        validator: "Validator",
    },
    framework: {
        name: "NIST CSF",
        urn: "urn:intuitem:risk:library:nist-csf-1.1"
    },
    matrix: {
        name: "Critical risk matrix 5x5",
        displayName: "critical 5x5",
        urn: "urn:intuitem:risk:library:critical_risk_matrix_5x5"
    },
    securityFunction: {
        name: "Physical security policy",
        category: "policy",
        library: { 
            name: "Documents and policies",
            urn: "urn:intuitem:risk:library:doc-pol"
        },
        urn: "urn:intuitem:risk:function:POL.PHYSICAL"
    },
    securityFunction2: {
        name: "Controls accountability matrix",
        category: "process",
        library: { 
            name: "Documents and policies",
            urn: "urn:intuitem:risk:library:doc-pol"
        },
        urn: "urn:intuitem:risk:function:DOC.CONTROLS"
    },
    threat: {
        name: "Exfiltration Over Other Network Medium",
        library: {
            name: "Mitre ATT&CK v14 - Threats and mitigations",
            urn: "urn:intuitem:risk:library:mitre-attack-v14"
        },
        urn: "urn:intuitem:risk:threat:mitre-attack:T1011"
    },
    threat2: {
        name: "Exfiltration Over Physical Medium",
        library: {
            name: "Mitre ATT&CK v14 - Threats and mitigations",
            urn: "urn:intuitem:risk:library:mitre-attack-v14"
        },
        urn: "urn:intuitem:risk:threat:mitre-attack:T1052"
    },
    requirement_assessment: {
        name: "RC.RP - Recovery Planning",
        library: {
            name: "NIST CSF",
            urn: "urn:intuitem:risk:library:nist-csf-1.1"
        },
    },
    requirement_assessment2: {
        name: "ID.GV - Governance",
        library: {
            name: "NIST CSF",
            urn: "urn:intuitem:risk:library:nist-csf-1.1"
        },
    }
} as {[key: string]: any};
=======
	assessmentName: 'Test assessment',
	assetName: 'Test asset',
	evidenceName: 'Test evidence',
	folderName: 'Test domain',
	projectName: 'Test project',
	riskAcceptanceName: 'Test risk acceptance',
	riskAssessmentName: 'Test risk assessment',
	riskScenarioName: 'Test risk scenario',
	securityFunctionName: 'Test security function',
	securityMeasureName: 'Test security measure',
	threatName: 'Test threat',
	description: 'Test description',
	file: new URL('../utils/test_image.jpg', import.meta.url).pathname,
	file2: new URL('../utils/test_file.txt', import.meta.url).pathname,
	user: {
		email: 'User@tests.com',
		password: 'password',
		firstName: 'Test',
		lastName: 'User'
	},
	usergroups: {
		analyst: 'Analyst',
		auditor: 'Auditor',
		domainManager: 'Domain manager',
		validator: 'Validator'
	},
	framework: {
		name: 'NIST CSF',
		urn: 'urn:intuitem:risk:library:nist-csf-1.1'
	},
	matrix: {
		name: 'Critical risk matrix 5x5',
		displayName: 'critical 5x5',
		urn: 'urn:intuitem:risk:library:critical_risk_matrix_5x5'
	},
	securityFunction: {
		name: 'Physical security policy',
		category: 'policy',
		library: {
			name: 'Documents and policies',
			urn: 'urn:intuitem:risk:library:doc-pol'
		},
		urn: 'urn:intuitem:risk:function:POL.PHYSICAL'
	},
	securityFunction2: {
		name: 'Controls accountability matrix',
		category: 'process',
		library: {
			name: 'Documents and policies',
			urn: 'urn:intuitem:risk:library:doc-pol'
		},
		urn: 'urn:intuitem:risk:function:DOC.CONTROLS'
	},
	threat: {
		name: 'Exfiltration Over Other Network Medium',
		library: {
			name: 'Mitre ATT&CK v14 - Threats and mitigations',
			urn: 'urn:intuitem:risk:library:mitre-attack-v14'
		},
		urn: 'urn:intuitem:risk:threat:mitre-attack:T1011'
	},
	threat2: {
		name: 'Exfiltration Over Physical Medium',
		library: {
			name: 'Mitre ATT&CK v14 - Threats and mitigations',
			urn: 'urn:intuitem:risk:library:mitre-attack-v14'
		},
		urn: 'urn:intuitem:risk:threat:mitre-attack:T1052'
	},
	requirement_assessment: {
		name: 'RC.RP - Recovery Planning',
		library: {
			name: 'NIST CSF',
			urn: 'urn:intuitem:risk:library:nist-csf-1.1'
		}
	},
	requirement_assessment2: {
		name: 'ID.GV - Governance',
		library: {
			name: 'NIST CSF',
			urn: 'urn:intuitem:risk:library:nist-csf-1.1'
		}
	}
} as { [key: string]: any };
>>>>>>> cba204c8
<|MERGE_RESOLUTION|>--- conflicted
+++ resolved
@@ -1,90 +1,4 @@
 export default {
-<<<<<<< HEAD
-    assessmentName: "Test assessment",
-    assetName: "Test asset",
-    evidenceName: "Test evidence",
-    folderName: "Test domain",
-    projectName: "Test project",
-    riskAcceptanceName: "Test risk acceptance",
-    riskAssessmentName: "Test risk assessment",
-    riskScenarioName: "Test risk scenario",
-    securityFunctionName: "Test security function",
-    securityMeasureName: "Test security measure",
-    threatName: "Test threat",
-    description: "Test description",
-    file: new URL('../utils/test_image.jpg', import.meta.url).pathname,
-    file2: new URL('../utils/test_file.txt', import.meta.url).pathname,
-    user: {
-        email: "User@tests.com",
-        password: "pass123wordTest",
-        firstName: "Test",
-        lastName: "User",
-    },
-    usergroups: {
-        analyst: "Analyst",
-        auditor: "Auditor",
-        domainManager: "Domain manager",
-        validator: "Validator",
-    },
-    framework: {
-        name: "NIST CSF",
-        urn: "urn:intuitem:risk:library:nist-csf-1.1"
-    },
-    matrix: {
-        name: "Critical risk matrix 5x5",
-        displayName: "critical 5x5",
-        urn: "urn:intuitem:risk:library:critical_risk_matrix_5x5"
-    },
-    securityFunction: {
-        name: "Physical security policy",
-        category: "policy",
-        library: { 
-            name: "Documents and policies",
-            urn: "urn:intuitem:risk:library:doc-pol"
-        },
-        urn: "urn:intuitem:risk:function:POL.PHYSICAL"
-    },
-    securityFunction2: {
-        name: "Controls accountability matrix",
-        category: "process",
-        library: { 
-            name: "Documents and policies",
-            urn: "urn:intuitem:risk:library:doc-pol"
-        },
-        urn: "urn:intuitem:risk:function:DOC.CONTROLS"
-    },
-    threat: {
-        name: "Exfiltration Over Other Network Medium",
-        library: {
-            name: "Mitre ATT&CK v14 - Threats and mitigations",
-            urn: "urn:intuitem:risk:library:mitre-attack-v14"
-        },
-        urn: "urn:intuitem:risk:threat:mitre-attack:T1011"
-    },
-    threat2: {
-        name: "Exfiltration Over Physical Medium",
-        library: {
-            name: "Mitre ATT&CK v14 - Threats and mitigations",
-            urn: "urn:intuitem:risk:library:mitre-attack-v14"
-        },
-        urn: "urn:intuitem:risk:threat:mitre-attack:T1052"
-    },
-    requirement_assessment: {
-        name: "RC.RP - Recovery Planning",
-        library: {
-            name: "NIST CSF",
-            urn: "urn:intuitem:risk:library:nist-csf-1.1"
-        },
-    },
-    requirement_assessment2: {
-        name: "ID.GV - Governance",
-        library: {
-            name: "NIST CSF",
-            urn: "urn:intuitem:risk:library:nist-csf-1.1"
-        },
-    }
-} as {[key: string]: any};
-=======
 	assessmentName: 'Test assessment',
 	assetName: 'Test asset',
 	evidenceName: 'Test evidence',
@@ -101,7 +15,7 @@
 	file2: new URL('../utils/test_file.txt', import.meta.url).pathname,
 	user: {
 		email: 'User@tests.com',
-		password: 'password',
+		password: 'pass123wordTest',
 		firstName: 'Test',
 		lastName: 'User'
 	},
@@ -168,5 +82,4 @@
 			urn: 'urn:intuitem:risk:library:nist-csf-1.1'
 		}
 	}
-} as { [key: string]: any };
->>>>>>> cba204c8
+} as { [key: string]: any };