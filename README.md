<p align="center">
Star the project 🌟 to get releases notification and help growing the community!
</p>

<p align="center">
    <a href="https://trendshift.io/repositories/9343" target="_blank"><img src="https://trendshift.io/api/badge/repositories/9343" alt="intuitem%2Fciso-assistant-community | Trendshift" style="width: 250px; height: 55px;" width="250" height="55"/></a>
    <br />
    <a href="https://intuitem.com">intuitem.com</a>
    ·
    <a href="https://intuitem.com/trial">SaaS Free trial</a>
    ·
    <a href="https://intuitem.gitbook.io/ciso-assistant" target="_blank">Docs</a>
    ·
    <a href="#supported-languages-">Languages</a>
    ·
    <a href="https://discord.gg/qvkaMdQ8da">Discord</a>
    ·
    <a href="#supported-frameworks-">Frameworks</a>
    <br />

</p>

![](gh_banner.png)

[![CodeFactor](https://www.codefactor.io/repository/github/intuitem/ciso-assistant-community/badge)](https://www.codefactor.io/repository/github/intuitem/ciso-assistant-community)
[![API Tests](https://github.com/intuitem/ciso-assistant-community/actions/workflows/backend-api-tests.yml/badge.svg)](https://github.com/intuitem/ciso-assistant-community/actions/workflows/backend-api-tests.yml)
[![Functional Tests](https://github.com/intuitem/ciso-assistant-community/actions/workflows/functional-tests.yml/badge.svg?branch=main)](https://github.com/intuitem/ciso-assistant-community/actions/workflows/functional-tests.yml)
[![Codacy Badge](https://app.codacy.com/project/badge/Grade/795e9d4203bf469dafcc45a9f3131d57)](https://app.codacy.com/gh/intuitem/ciso-assistant-community/dashboard?utm_source=gh&utm_medium=referral&utm_content=&utm_campaign=Badge_grade)

CISO Assistant brings a different take to **GRC** and Cyber Security Posture Management:

- by explicitly decoupling compliance from cybersecurity controls implementation
- has built-in standards, security controls and threats
- risk assessment and remediation plan follow-up
- allows to manage a catalog for security controls and threats
- you can bring your own framework as well using a simple syntax
- manage audit, evidences collection and report generation

Our vision is to provide a one stop shop for cyber security posture management and cover the layers of **GRC** (Governance, Risk and Compliance). As practitioners interacting with multiple cybersecurity and IT professionals, we have struggled with fragmentation and lack of efficient tooling. We keep improving CISO Assistant with anything that could bring clarity and productivity to cybersecurity teams and reduce the effort of research, audit management and paperwork.

CyberSecurity teams need to use GRC as a foundation to structure their program and implement the right tools and processes to mitigate the risks, and leave the rest to CISO Assistant 🐙

The vision of the tool is based on this model:

![](posture.png)

The full details are available in the [data model](documentation/architecture/data-model.md).

The decoupling allows you to save a considerable amount of time:

- reuse previous assessments,
- assess a scope against multiple frameworks at the same time,
- leave the reporting formatting and sanity check to CISO assistant and focus on your fixes,
- balance controls implementation and compliance follow-up

Here is an overview of CISO Assistant features and capabilities:

![overview](features.png)

CISO Assistant is developed and maintained by [intuitem](https://intuitem.com/), a French 🇫🇷 company specialized in Cyber Security, Cloud and Data/AI.

## Quick Start 🚀

> [!TIP]
> The easiest way to get started is through the [free trial of cloud instance available here](https://intuitem.com/trial).

Alternatively, once you have _Docker_ and _Docker-compose_ installed, on your workstation or server:

clone the repo:

```
git clone https://github.com/intuitem/ciso-assistant-community.git
```

and run the starter script

```sh
./docker-compose.sh
```

> [!NOTE]
> The docker-compose script uses prebuilt Docker images supporting most of the standard hardware architecture.
> If you're using **Windows**, Make sure to have [WSL](https://learn.microsoft.com/en-us/windows/wsl/install) installed and trigger the script within a WSL command line. It will feed Docker Desktop on your behalf.

> [!WARNING]
> If you're getting warnings or errors about image's platform not matching host platform, raise an issue with the details and we'll add it shortly after. You can also use `docker-compose-build.sh` instead (see below) to build for your specific architecture.

> [!CAUTION]
<<<<<<< HEAD
> Don't use the `main` branch code directly for production as it's the merge upstream and can have breaking changes during our developemnt. Either use the `tags` for stable versions or prebuilt images.
=======
> Don't use the `main` branch code directly for production as it's the merge upstream and can have breaking changes during our development. Either use the `tags` for stable versions or prebuilt images. 
>>>>>>> 6631c894

## End-user Documentation

Check out the online documentation on <https://intuitem.gitbook.io/ciso-assistant>.

## Supported frameworks 🐙

1. ISO 27001:2022 🌐
2. NIST Cyber Security Framework (CSF) v1.1 🇺🇸
3. NIST Cyber Security Framework (CSF) v2.0 🇺🇸
4. NIS2 🇪🇺
5. SOC2 🇺🇸
6. PCI DSS 4.0 💳
7. CMMC v2 🇺🇸
8. PSPF 🇦🇺
9. General Data Protection Regulation (GDPR): Full text and checklist from GDPR.EU 🇪🇺
10. Essential Eight 🇦🇺
11. NYDFS 500 with 2023-11 amendments 🇺🇸
12. DORA (Act, RTS, ITS and GL) 🇪🇺
13. NIST AI Risk Management Framework 🇺🇸🤖
14. NIST SP 800-53 rev5 🇺🇸
15. France LPM/OIV rules 🇫🇷
16. CCB CyberFundamentals Framework 🇧🇪
17. NIST SP-800-66 (HIPAA) 🏥
18. HDS/HDH 🇫🇷
19. OWASP Application Security Verification Standard (ASVS) 🐝🖥️
20. RGS v2.0 🇫🇷
21. AirCyber ✈️🌐
22. Cyber Resilience Act (CRA) 🇪🇺
23. TIBER-EU 🇪🇺
24. NIST Privacy Framework 🇺🇸
25. TISAX (VDA ISA) v5.1 and v6.0 🚘
26. ANSSI hygiene guide 🇫🇷
27. Essential Cybersecurity Controls (ECC) 🇸🇦
28. CIS Controls v8\* 🌐
29. CSA CCM (Cloud Controls Matrix)\* ☁️
30. FADP (Federal Act on Data Protection) 🇨🇭
31. NIST SP 800-171 rev2 (2021) 🇺🇸
32. ANSSI : recommandations de sécurité pour un système d'IA générative 🇫🇷🤖
33. NIST SP 800-218: Secure Software Development Framework (SSDF) 🖥️
34. GSA FedRAMP rev5 ☁️🇺🇸
35. Cadre Conformité Cyber France (3CF) v1 (2021) ✈️🇫🇷
36. ANSSI : SecNumCloud ☁️🇫🇷
37. Cadre Conformité Cyber France (3CF) v2 (2024) ✈️🇫🇷
38. ANSSI : outil d’autoévaluation de gestion de crise cyber 💥🇫🇷
39. BSI: IT-Grundschutz-Kompendium 🇩🇪
40. NIST SP 800-171 rev3 (2024) 🇺🇸
41. ENISA: 5G Security Controls Matrix 🇪🇺
42. OWASP Mobile Application Security Verification Standard (MASVS) 🐝📱
43. Agile Security Framework (ASF) - baseline - by intuitem 🤗
44. ISO 27001:2013 🌐 (For legacy and migration)
45. EU AI Act 🇪🇺🤖
46. FBI CJIS 🇺🇸👮
47. Operational Technology Cybersecurity Controls (OTCC) 🇸🇦
48. Secure Controls Framework (SCF) 🇺🇸🌐
49. NCSC Cyber Assessment Framework (CAF) 🇬🇧
50. California Consumer Privacy Act (CCPA) 🇺🇸
51. California Consumer Privacy Act Regulations 🇺🇸
52. NCSC Cyber Essentials 🇬🇧
53. Directive Nationale de la Sécurité des Systèmes d'Information (DNSSI) Maroc 🇲🇦
54. Part-IS ✈️🇪🇺
55. ENS Esquema Nacional de seguridad 🇪🇸
56. Korea ISA ISMS-P 🇰🇷
57. Swiss ICT minimum standard 🇨🇭

### Community contributions

1. ISO 27001:2022, version Française 🇫🇷🌐
2. PGSSI-S (Politique Générale de Sécurité des Systèmes d'Information de Santé) 🇫🇷
3. ANSSI : Recommandations de configuration d'un système GNU/Linux 🇫🇷
4. PSSI-MCAS (Politique de sécurité des systèmes d’information pour les ministères chargés des affaires sociales) 🇫🇷
5. ANSSI : Recommandations pour la protection des systèmes d'information essentiels 🇫🇷
6. ANSSI : Recommandations de sécurité pour l'architecture d'un système de journalisation 🇫🇷
7. ANSSI : Recommandations de sécurité relatives à TLS 🇫🇷
8. New Zealand Information Security Manual (NZISM) 🇳🇿
   <br/>

> [!NOTE] > `*` These frameworks require an extra manual step of getting the latest Excel sheet through their website as their license prevent direct usage.

<br/>

Checkout the [library](/backend/library/libraries/) and [tools](/tools/) for the Domain Specific Language used and how you can define your own.

### Coming soon

- NIST 800-82

- and much more: just ask on [Discord](https://discord.gg/qvkaMdQ8da). If it's an open standard, we'll do it for you, _free of charge_ 😉

## Add your own library

A library can be a framework, a catalog of threats or reference controls, and even a custom risk matrix.

Take a look at the `tools` directory and its dedicated readme. The `convert_library.py` script will help you create your library from a simple Excel file. Once you have structured your items in that format, just run the script and use the resulting yaml file.

You can also find some specific converters in the tools directory (e.g. for CIS or CCM Controls).

There is also a tool to facilitate the creation of mappings, called `prepare_mapping.py` that will create an Excel file based on two framework libraries in yaml. Once properly filled, this Excel file can be processed by the `convert_library.py` tool to get the resulting mapping library.

## Community

Join our [open Discord community](https://discord.gg/qvkaMdQ8da) to interact with the team and other GRC experts.

## Testing the cloud version

> The fastest and easiest way to get started is through the [free trial of cloud instance available here](https://intuitem.com/trial).

## Testing locally 🚀

To run CISO Assistant locally in a straightforward way, you can use Docker compose.

0. Update docker

Make sure you have a recent version of docker (>= 25.0).

1. Clone the repository

```sh
git clone https://github.com/intuitem/ciso-assistant-community.git
cd ciso-assistant-community
```

2. Launch docker-compose script for prebuilt images:

```sh
./docker-compose.sh
```

_Alternatively_, you can use this variant to build the docker images for your specific architecture:

```sh
./docker-compose-build.sh
```

When asked for, enter your email and password for your superuser.

You can then reach CISO Assistant using your web browser at [https://localhost:8443/](https://localhost:8443/)

For the following executions, use "docker compose up" directly.

> [!TIP]
> If you want a fresh install, simply delete the `db` directory, (default: backend/db) where the database is stored.

## Docker-compose on remote

For docker setup on a remote server or hypervisor, checkout the [specific instructions here](https://intuitem.gitbook.io/ciso-assistant/deployment/remote-virtualization)

## Setting up CISO Assistant for development

### Requirements

- Python 3.11+
- pip 20.3+
- node 18+
- npm 10.2+
- yaml-cpp (brew install yaml-cpp libyaml or apt install libyaml-cpp-dev)

### Running the backend

1. Clone the repository.

```sh
git clone git@github.com:intuitem/ciso-assistant-community.git
cd ciso-assistant-community
```

2. Create a file in the parent folder (e.g. ../myvars) and store your environment variables within it by copying and modifying the following code and replace `"<XXX>"` by your private values. Take care not to commit this file in your git repo.

**Mandatory variables**

All variables in the backend have handy default values.

**Recommended variables**

```sh
export DJANGO_DEBUG=True

# Default url is set to http://localhost:5173 but you can change it, e.g. to use https with a caddy proxy
export CISO_ASSISTANT_URL=https://localhost:8443

# Setup a development mailer with Mailhog for example
export EMAIL_HOST_USER=''
export EMAIL_HOST_PASSWORD=''
export DEFAULT_FROM_EMAIL=ciso-assistant@ciso-assistantcloud.com
export EMAIL_HOST=localhost
export EMAIL_PORT=1025
export EMAIL_USE_TLS=True
```

**Other variables**

```sh
# CISO Assistant will use SQLite by default, but you can setup PostgreSQL by declaring these variables
export POSTGRES_NAME=ciso-assistant
export POSTGRES_USER=ciso-assistantuser
export POSTGRES_PASSWORD=<XXX>
export POSTGRES_PASSWORD_FILE=<XXX>  # alternative way to specify password
export DB_HOST=localhost
export DB_PORT=5432  # optional, default value is 5432

# Add a second backup mailer
export EMAIL_HOST_RESCUE=<XXX>
export EMAIL_PORT_RESCUE=587
export EMAIL_HOST_USER_RESCUE=<XXX>
export EMAIL_HOST_PASSWORD_RESCUE=<XXX>
export EMAIL_USE_TLS_RESCUE=True

# You can define the email of the first superuser, useful for automation. A mail is sent to the superuser for password initialization
export CISO_SUPERUSER_EMAIL=<XXX>

# By default, Django secret key is generated randomly at each start of CISO Assistant. This is convenient for quick test,
# but not recommended for production, as it can break the sessions (see
# this [topic](https://stackoverflow.com/questions/15170637/effects-of-changing-djangos-secret-key) for more information).
# To set a fixed secret key, use the environment variable DJANGO_SECRET_KEY.
export DJANGO_SECRET_KEY=...

# Logging configuration
export LOG_LEVEL=INFO # optional, default value is INFO. Available options: DEBUG, INFO, WARNING, ERROR, CRITICAL
export LOG_FORMAT=plain # optional, default value is plain. Available options: json, plain

# Authentication options
export AUTH_TOKEN_TTL=900 # optional, default value is 3600 seconds (60 minutes). It defines the time to live of the authentication token
export AUTH_TOKEN_AUTO_REFRESH=True # optional, default value is True. It defines if the token TTL should be refreshed automatically after each request authenticated with the token
```

3. Choose the tool of your choice, either python-venv or virtualenv. For example:

```sh
# Install python-venv
sudo apt install python-venv # or python3-venv
# Create the virtual environment venv
python -m venv venv # or python3 -m venv venv
# To enter inside the virtual environment
source venv/bin/activate
# If you want to exit the virtual environment once finished
deactivate
```

4. Install required dependencies.

```sh
pip install -r requirements.txt
```

5. Recommended: Install the pre-commit hooks.

```sh
pre-commit install
```

6. If you want to setup Postgres:

- Launch one of these commands to enter in Postgres:
  - `psql as superadmin`
  - `sudo su postgres`
  - `psql`
- Create the database "ciso-assistant"
  - `create database ciso-assistant;`
- Create user "ciso-assistantuser" and grant it access
  - `create user ciso-assistantuser with password '<POSTGRES_PASSWORD>';`
  - `grant all privileges on database ciso-assistant to ciso-assistantuser;`

7. Apply migrations.

```sh
python manage.py migrate
```

8. Create a Django superuser, that will be CISO Assistant administrator.

> If you have set a mailer and CISO_SUPERUSER_EMAIL variable, there's no need to create a Django superuser with `createsuperuser`, as it will be created automatically on first start. You should receive an email with a link to setup your password.

```sh
python manage.py createsuperuser
```

9. Run development server.

```sh
python manage.py runserver
```

10. Configure the git hooks for generating the build name.

```sh
cd .git/hooks
ln -fs ../../git_hooks/post-commit .
ln -fs ../../git_hooks/post-merge .
```

### Running the frontend

1. cd into the frontend directory

```shell
cd frontend
```

2. Install dependencies

```bash
npm install
```

3. Start a development server (make sure that the django app is running)

```bash
npm run dev
```

4. Reach the frontend on <http://localhost:5173>

> [!NOTE]
> Safari will not properly work in this setup, as it requires https for secure cookies. The simplest solution is to use Chrome or Firefox. An alternative is to use a caddy proxy. This is the solution used in docker-compose, so you can use it as an example.

5. Environment variables

All variables in the frontend have handy default values.

If you move the frontend on another host, you should set the following variable: PUBLIC_BACKEND_API_URL. Its default value is <http://localhost:8000/api>.

When you launch "node server" instead of "npm run dev", you need to set the ORIGIN variable to the same value as CISO_ASSISTANT_URL in the backend (e.g. <http://localhost:3000>).

### Managing migrations

The migrations are tracked by version control, <https://docs.djangoproject.com/en/4.2/topics/migrations/#version-control>

For the first version of the product, it is recommended to start from a clean migration.

Note: to clean existing migrations, type:

```sh
find . -path "*/migrations/*.py" -not -name "__init__.py" -delete
find . -path "*/migrations/*.pyc"  -delete
```

After a change (or a clean), it is necessary to re-generate migration files:

```sh
python manage.py makemigrations
python manage.py migrate
```

These migration files should be tracked by version control.

### Test suite

To run API tests on the backend, simply type "pytest" in a shell in the backend folder.

To run functional tests on the frontend, do the following actions:

- in the frontend folder, launch the following command:

```shell
tests/e2e-tests.sh
```

The goal of the test harness is to prevent any regression, i.e. all the tests shall be successful, both for backend and frontend.

## API and Swagger

- The API documentation is available in dev mode on the `<backend_endpoint>/api/schema/swagger/`, for instance <http://127.0.0.1:8000/api/schema/swagger/>

To interact with it:

- call `/api/iam/login/` with your credentials in the body to get the token
- pass it then as a header `Authorization: Token {token}` for your next calls. Notice it's Token not Bearer.

## Setting CISO Assistant for production

The docker-compose.yml highlights a relevant configuration with a Caddy proxy in front of the frontend.

Set DJANGO_DEBUG=False for security reason.

> [!NOTE]
> The frontend cannot infer the host automatically, so you need to either set the ORIGIN variable, or the HOST_HEADER and PROTOCOL_HEADER variables. Please see [the sveltekit doc](https://kit.svelte.dev/docs/adapter-node#environment-variables-origin-protocolheader-hostheader-and-port-header) on this tricky issue. Beware that this approach does not work with "npm run dev", which should not be a worry for production.

> [!NOTE]
> Caddy needs to receive a SNI header. Therefore, for your public URL (the one declared in CISO_ASSISTANT_URL), you need to use a FQDN, not an IP address, as the SNI is not transmitted by a browser if the host is an IP address. Another tricky issue!

## Supported languages 🌐

- FR: French
- EN: English
- AR: Arabic
- PT: Portuguese
- ES: Spanish
- DE: German
- NL: Dutch
- IT: Italian
- PL: Polish
- RO: Romanian

## Built With 💜

- [Django](https://www.djangoproject.com/) - Python Web Development Framework
- [SvelteKit](https://kit.svelte.dev/) - Frontend Framework
- [eCharts](https://echarts.apache.org) - Charting library
- [Gunicorn](https://gunicorn.org/) - Python WSGI HTTP Server for UNIX
- [Caddy](https://caddyserver.com) - The coolest reverse Proxy
- [Gitbook](https://www.gitbook.com) - Documentation platform
- [PostgreSQL](https://www.postgresql.org/) - Open Source RDBMS
- [SQLite](https://www.sqlite.org/index.html) - Open Source RDBMS
- [Docker](https://www.docker.com/) - Container Engine
- [inlang](https://inlang.com/) - The ecosystem to globalize your software

## Security

Great care has been taken to follow security best practices. Please report any issue to <security@intuitem.com>.

## License

This repository contains the source code for both the Open Source edition of CISO Assistant (Community Edition), released under the AGPL v3, as well as the commercial edition of CISO Assistant (Pro and Enterprise Editions), released under the intuitem Commercial Software License. This mono-repository approach is adopted for simplicity.

All the files within the top-level "enterprise" directory are released under the intuitem Commercial Software License.

All the files outside the top-level "enterprise" directory are released under the [AGPLv3](https://choosealicense.com/licenses/agpl-3.0/).

See [LICENSE.txt](./LICENSE.txt) for details. For more details about the commercial editions, you can reach us on <contact@intuitem.com>.

Unless otherwise noted, all files are © intuitem.<|MERGE_RESOLUTION|>--- conflicted
+++ resolved
@@ -86,11 +86,7 @@
 > If you're getting warnings or errors about image's platform not matching host platform, raise an issue with the details and we'll add it shortly after. You can also use `docker-compose-build.sh` instead (see below) to build for your specific architecture.
 
 > [!CAUTION]
-<<<<<<< HEAD
-> Don't use the `main` branch code directly for production as it's the merge upstream and can have breaking changes during our developemnt. Either use the `tags` for stable versions or prebuilt images.
-=======
 > Don't use the `main` branch code directly for production as it's the merge upstream and can have breaking changes during our development. Either use the `tags` for stable versions or prebuilt images. 
->>>>>>> 6631c894
 
 ## End-user Documentation
 
