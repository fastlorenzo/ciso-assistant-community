import csv
import mimetypes
import re
import tempfile
import uuid
import zipfile
from datetime import date, datetime, timedelta
import time
from django.views.generic import detail
import pytz
from typing import Any, Tuple
from uuid import UUID
from itertools import cycle
import django_filters as df
from ciso_assistant.settings import BUILD, VERSION, EMAIL_HOST, EMAIL_HOST_RESCUE

import shutil
from pathlib import Path
import humanize

from django.http import StreamingHttpResponse
from wsgiref.util import FileWrapper

import io

from docxtpl import DocxTemplate
from .generators import gen_audit_context

from django.utils.decorators import method_decorator
from django.views.decorators.cache import cache_page
from django.views.decorators.vary import vary_on_cookie
from django.core.cache import cache

from django.db.models import F, Q

from django.contrib.auth.models import Permission
from django.contrib.auth import get_user_model
from django.conf import settings
from django.core.files.storage import default_storage
from django.db import models
from django.forms import ValidationError
from django.http import FileResponse, HttpResponse
from django.middleware import csrf
from django.template.loader import render_to_string
from django.utils.functional import Promise
from django_filters.rest_framework import DjangoFilterBackend
from iam.models import Folder, RoleAssignment, UserGroup
from rest_framework import filters, permissions, status, viewsets
from django.utils.translation import gettext_lazy as _
from rest_framework.decorators import (
    action,
    api_view,
    permission_classes,
    renderer_classes,
)
from rest_framework.parsers import FileUploadParser
from rest_framework.renderers import JSONRenderer
from rest_framework.request import Request
from rest_framework.response import Response
from rest_framework.utils.serializer_helpers import ReturnDict
from rest_framework.views import APIView
from rest_framework.permissions import AllowAny


from weasyprint import HTML

from core.helpers import *
from core.models import (
    AppliedControl,
    ComplianceAssessment,
    RequirementMappingSet,
    RiskAssessment,
)
from core.serializers import ComplianceAssessmentReadSerializer
from core.utils import RoleCodename, UserGroupCodename

from ebios_rm.models import (
    EbiosRMStudy,
    OperationalScenario,
)

from .models import *
from .serializers import *

import structlog

logger = structlog.get_logger(__name__)

User = get_user_model()

SHORT_CACHE_TTL = 2  # mn
MED_CACHE_TTL = 5  # mn
LONG_CACHE_TTL = 60  # mn

SETTINGS_MODULE = __import__(os.environ.get("DJANGO_SETTINGS_MODULE"))
MODULE_PATHS = SETTINGS_MODULE.settings.MODULE_PATHS


class BaseModelViewSet(viewsets.ModelViewSet):
    filter_backends = [
        DjangoFilterBackend,
        filters.SearchFilter,
        filters.OrderingFilter,
    ]
    ordering = ["created_at"]
    ordering_fields = ordering
    search_fields = ["name", "description"]
    model: models.Model

    serializers_module = "core.serializers"

    def get_queryset(self):
        if not self.model:
            return None
        object_ids_view = None
        if self.request.method == "GET":
            if q := re.match(
                r"/api/[\w-]+/([\w-]+/)?([0-9a-fA-F]{8}(-[0-9a-fA-F]{4}){3}-[0-9a-fA-F]{12}(,[0-9a-fA-F]{8}(-[0-9a-fA-F]{4}){3}-[0-9a-fA-F]{12})+)",
                self.request.path,
            ):
                """"get_queryset is called by Django even for an individual object via get_object
                https://stackoverflow.com/questions/74048193/why-does-a-retrieve-request-end-up-calling-get-queryset"""
                id = UUID(q.group(1))
                if RoleAssignment.is_object_readable(self.request.user, self.model, id):
                    object_ids_view = [id]
        if not object_ids_view:
            object_ids_view = RoleAssignment.get_accessible_object_ids(
                Folder.get_root_folder(), self.request.user, self.model
            )[0]
        queryset = self.model.objects.filter(id__in=object_ids_view)
        return queryset

    def get_serializer_class(self, **kwargs):
        serializer_factory = SerializerFactory(
            self.serializers_module, MODULE_PATHS.get("serializers", [])
        )
        serializer_class = serializer_factory.get_serializer(
            self.model.__name__, kwargs.get("action", self.action)
        )
        logger.debug(
            "Serializer class",
            serializer_class=serializer_class,
            action=kwargs.get("action", self.action),
            viewset=self,
            module_paths=MODULE_PATHS,
        )

        return serializer_class

    COMMA_SEPARATED_UUIDS_REGEX = r"^[0-9a-fA-F]{8}(-[0-9a-fA-F]{4}){3}-[0-9a-fA-F]{12}(,[0-9a-fA-F]{8}(-[0-9a-fA-F]{4}){3}-[0-9a-fA-F]{12})*$"

    def _process_request_data(self, request: Request) -> None:
        """
        Process the request data to split comma-separated UUIDs into a list
        and handle empty list scenarios.
        """
        for field in request.data:
            # NOTE: This is due to sveltekit-superforms not coercing the value into a list when
            # the form's dataType is "form", rather than "json".
            # Typically, dataType is "form" when the form contains a file input (e.g. for evidence attachments).
            # I am not ruling out the possibility that I am doing something wrong in the frontend. (Nassim)
            # TODO: Come back to this once superForms v2 is out of alpha. https://github.com/ciscoheat/sveltekit-superforms/releases
            if isinstance(request.data[field], list) and len(request.data[field]) == 1:
                if isinstance(request.data[field][0], str) and re.match(
                    self.COMMA_SEPARATED_UUIDS_REGEX, request.data[field][0]
                ):
                    request.data[field] = request.data[field][0].split(",")
                elif not request.data[field][0]:
                    request.data[field] = []

    def _process_labels(self, labels):
        """
        Creates a FilteringLabel and replaces the value with the ID of the newly created label.
        """
        new_labels = []
        for label in labels:
            try:
                uuid.UUID(label, version=4)
                new_labels.append(label)
            except ValueError:
                new_label = FilteringLabel(label=label)
                new_label.full_clean()
                new_label.save()
                new_labels.append(str(new_label.id))
        return new_labels

    def create(self, request: Request, *args, **kwargs) -> Response:
        self._process_request_data(request)
        if request.data.get("filtering_labels"):
            request.data["filtering_labels"] = self._process_labels(
                request.data["filtering_labels"]
            )
        return super().create(request, *args, **kwargs)

    def update(self, request: Request, *args, **kwargs) -> Response:
        self._process_request_data(request)
        if request.data.get("filtering_labels"):
            request.data["filtering_labels"] = self._process_labels(
                request.data["filtering_labels"]
            )
        return super().update(request, *args, **kwargs)

    def partial_update(self, request: Request, *args, **kwargs) -> Response:
        self._process_request_data(request)
        return super().partial_update(request, *args, **kwargs)

    def destroy(self, request: Request, *args, **kwargs) -> Response:
        self._process_request_data(request)
        return super().destroy(request, *args, **kwargs)

    class Meta:
        abstract = True

    @action(detail=True, name="Get write data")
    def object(self, request, pk):
        serializer_class = self.get_serializer_class(action="update")

        return Response(serializer_class(super().get_object()).data)


# Risk Assessment


class ProjectViewSet(BaseModelViewSet):
    """
    API endpoint that allows projects to be viewed or edited.
    """

    model = Project
    filterset_fields = ["folder", "lc_status"]
    search_fields = ["name", "ref_id", "description"]

    @action(detail=False, name="Get status choices")
    def lc_status(self, request):
        return Response(dict(Project.PRJ_LC_STATUS))

    @action(detail=False, methods=["get"])
    def names(self, request):
        uuid_list = request.query_params.getlist("id[]", [])
        queryset = Project.objects.filter(id__in=uuid_list)

        return Response({str(project.id): project.name for project in queryset})

    @action(detail=False, methods=["get"])
    def quality_check(self, request):
        """
        Returns the quality check of the projects
        """
        (viewable_objects, _, _) = RoleAssignment.get_accessible_object_ids(
            folder=Folder.get_root_folder(), user=request.user, object_type=Project
        )
        projects = Project.objects.filter(id__in=viewable_objects)
        res = {
            str(p.id): {
                "project": ProjectReadSerializer(p).data,
                "compliance_assessments": {"objects": {}},
                "risk_assessments": {"objects": {}},
            }
            for p in projects
        }
        for compliance_assessment in ComplianceAssessment.objects.filter(
            project__in=projects
        ):
            res[str(compliance_assessment.project.id)]["compliance_assessments"][
                "objects"
            ][str(compliance_assessment.id)] = {
                "object": ComplianceAssessmentReadSerializer(
                    compliance_assessment
                ).data,
                "quality_check": compliance_assessment.quality_check(),
            }
        for risk_assessment in RiskAssessment.objects.filter(project__in=projects):
            res[str(risk_assessment.project.id)]["risk_assessments"]["objects"][
                str(risk_assessment.id)
            ] = {
                "object": RiskAssessmentReadSerializer(risk_assessment).data,
                "quality_check": risk_assessment.quality_check(),
            }
        return Response({"results": res})

    @action(detail=True, methods=["get"], url_path="quality_check")
    def quality_check_detail(self, request, pk):
        """
        Returns the quality check of the project
        """
        (viewable_objects, _, _) = RoleAssignment.get_accessible_object_ids(
            folder=Folder.get_root_folder(), user=request.user, object_type=Project
        )
        if UUID(pk) in viewable_objects:
            project = self.get_object()
            res = {
                "project": ProjectReadSerializer(project).data,
                "compliance_assessments": {"objects": {}},
                "risk_assessments": {"objects": {}},
            }
            for compliance_assessment in ComplianceAssessment.objects.filter(
                project=project
            ):
                res["compliance_assessments"]["objects"][
                    str(compliance_assessment.id)
                ] = {
                    "object": ComplianceAssessmentReadSerializer(
                        compliance_assessment
                    ).data,
                    "quality_check": compliance_assessment.quality_check(),
                }
            for risk_assessment in RiskAssessment.objects.filter(project=project):
                res["risk_assessments"]["objects"][str(risk_assessment.id)] = {
                    "object": RiskAssessmentReadSerializer(risk_assessment).data,
                    "quality_check": risk_assessment.quality_check(),
                }
            return Response(res)
        else:
            return Response(status=status.HTTP_403_FORBIDDEN)

    @action(detail=False, methods=["get"])
    def ids(self, request):
        my_map = dict()

        (viewable_items, _, _) = RoleAssignment.get_accessible_object_ids(
            folder=Folder.get_root_folder(),
            user=request.user,
            object_type=Project,
        )
        for item in Project.objects.filter(id__in=viewable_items):
            if my_map.get(item.folder.name) is None:
                my_map[item.folder.name] = {}
            my_map[item.folder.name].update({item.name: item.id})

        return Response(my_map)


class ThreatViewSet(BaseModelViewSet):
    """
    API endpoint that allows threats to be viewed or edited.
    """

    model = Threat
    filterset_fields = ["folder", "risk_scenarios"]
    search_fields = ["name", "provider", "description"]

    def list(self, request, *args, **kwargs):
        return super().list(request, *args, **kwargs)

    def retrieve(self, request, *args, **kwargs):
        return super().retrieve(request, *args, **kwargs)

    @action(detail=False, name="Get threats count")
    def threats_count(self, request):
        return Response({"results": threats_count_per_name(request.user)})

    @action(detail=False, methods=["get"])
    def ids(self, request):
        my_map = dict()

        (viewable_items, _, _) = RoleAssignment.get_accessible_object_ids(
            folder=Folder.get_root_folder(),
            user=request.user,
            object_type=Threat,
        )
        for item in Threat.objects.filter(id__in=viewable_items):
            if my_map.get(item.folder.name) is None:
                my_map[item.folder.name] = {}
            my_map[item.folder.name].update({item.name: item.id})
        return Response(my_map)


class AssetViewSet(BaseModelViewSet):
    """
    API endpoint that allows assets to be viewed or edited.
    """

    model = Asset
    filterset_fields = [
        "folder",
        "parent_assets",
        "type",
        "risk_scenarios",
        "ebios_rm_studies",
    ]
    search_fields = ["name", "description", "business_value"]

    @action(detail=False, name="Get type choices")
    def type(self, request):
        return Response(dict(Asset.Type.choices))

    @action(detail=False, name="Get assets graph")
    def graph(self, request):
        nodes = []
        links = []
        nodes_idx = dict()
        categories = []
        N = 0
        (viewable_folders, _, _) = RoleAssignment.get_accessible_object_ids(
            folder=Folder.get_root_folder(),
            user=request.user,
            object_type=Folder,
        )
        (viewable_assets, _, _) = RoleAssignment.get_accessible_object_ids(
            folder=Folder.get_root_folder(),
            user=request.user,
            object_type=Asset,
        )
        for domain in Folder.objects.filter(id__in=viewable_folders):
            categories.append({"name": domain.name})
            nodes_idx[domain.name] = N
            nodes.append(
                {
                    "name": domain.name,
                    "category": N,
                    "symbol": "roundRect",
                    "symbolSize": 30,
                    "value": "Domain",
                }
            )
            N += 1
        for asset in Asset.objects.filter(id__in=viewable_assets):
            symbol = "circle"
            if asset.type == "PR":
                symbol = "diamond"
            nodes.append(
                {
                    "name": asset.name,
                    "symbol": symbol,
                    "symbolSize": 25,
                    "category": nodes_idx[asset.folder.name],
                    "value": "Primary" if asset.type == "PR" else "Support",
                }
            )
            nodes_idx[asset.name] = N
            links.append(
                {"source": nodes_idx[asset.folder.name], "target": N, "value": "scope"}
            )
            N += 1
        for asset in Asset.objects.filter(id__in=viewable_assets):
            for relationship in asset.parent_assets.all():
                links.append(
                    {
                        "source": nodes_idx[relationship.name],
                        "target": nodes_idx[asset.name],
                        "value": "parent",
                    }
                )
        meta = {"display_name": f"Assets Explorer"}

        return Response(
            {"nodes": nodes, "links": links, "categories": categories, "meta": meta}
        )

    @action(detail=False, methods=["get"])
    def ids(self, request):
        my_map = dict()

        (viewable_items, _, _) = RoleAssignment.get_accessible_object_ids(
            folder=Folder.get_root_folder(),
            user=request.user,
            object_type=Asset,
        )
        for item in Asset.objects.filter(id__in=viewable_items):
            if my_map.get(item.folder.name) is None:
                my_map[item.folder.name] = {}
            my_map[item.folder.name].update({item.name: item.id})
        return Response(my_map)

    @action(detail=False, name="Get security objectives")
    def security_objectives(self, request):
        return Response({"results": Asset.DEFAULT_SECURITY_OBJECTIVES})

    @action(detail=False, name="Get disaster recovery objectives")
    def disaster_recovery_objectives(self, request):
        return Response({"results": Asset.DEFAULT_DISASTER_RECOVERY_OBJECTIVES})


class ReferenceControlViewSet(BaseModelViewSet):
    """
    API endpoint that allows reference controls to be viewed or edited.
    """

    model = ReferenceControl
    filterset_fields = ["folder", "category", "csf_function"]
    search_fields = ["name", "description", "provider"]

    @method_decorator(cache_page(60 * LONG_CACHE_TTL))
    @action(detail=False, name="Get category choices")
    def category(self, request):
        return Response(dict(ReferenceControl.CATEGORY))

    @method_decorator(cache_page(60 * LONG_CACHE_TTL))
    @action(detail=False, name="Get function choices")
    def csf_function(self, request):
        return Response(dict(ReferenceControl.CSF_FUNCTION))


class RiskMatrixViewSet(BaseModelViewSet):
    """
    API endpoint that allows risk matrices to be viewed or edited.
    """

    model = RiskMatrix
    filterset_fields = ["folder", "is_enabled"]

    @action(detail=False)  # Set a name there
    def colors(self, request):
        return Response({"results": get_risk_color_ordered_list(request.user)})

    @action(detail=False, name="Get used risk matrices")
    def used(self, request):
        viewable_matrices = RoleAssignment.get_accessible_object_ids(
            Folder.get_root_folder(), request.user, RiskMatrix
        )[0]
        viewable_assessments = RoleAssignment.get_accessible_object_ids(
            Folder.get_root_folder(), request.user, RiskAssessment
        )[0]
        _used_matrices = (
            RiskMatrix.objects.filter(riskassessment__isnull=False)
            .filter(id__in=viewable_matrices)
            .filter(riskassessment__id__in=viewable_assessments)
            .distinct()
        )
        used_matrices = _used_matrices.values("id", "name")
        for i in range(len(used_matrices)):
            used_matrices[i]["risk_assessments_count"] = (
                RiskAssessment.objects.filter(risk_matrix=_used_matrices[i].id)
                .filter(id__in=viewable_assessments)
                .count()
            )
        return Response({"results": used_matrices})

    @action(detail=False, methods=["get"])
    def ids(self, request):
        my_map = dict()

        (viewable_items, _, _) = RoleAssignment.get_accessible_object_ids(
            folder=Folder.get_root_folder(),
            user=request.user,
            object_type=RiskMatrix,
        )
        for item in RiskMatrix.objects.filter(id__in=viewable_items):
            if my_map.get(item.folder.name) is None:
                my_map[item.folder.name] = {}
            my_map[item.folder.name].update({item.name: item.id})

        return Response(my_map)


class VulnerabilityViewSet(BaseModelViewSet):
    """
    API endpoint that allows vulnerabilities to be viewed or edited.
    """

    model = Vulnerability
    filterset_fields = ["folder", "status", "severity", "risk_scenarios"]
    search_fields = ["name", "description"]

    @method_decorator(cache_page(60 * LONG_CACHE_TTL))
    @action(detail=False, name="Get status choices")
    def status(self, request):
        return Response(dict(Vulnerability.Status.choices))


class FilteringLabelViewSet(BaseModelViewSet):
    """
    API endpoint that allows labels to be viewed or edited.
    """

    model = FilteringLabel
    filterset_fields = ["folder"]
    search_fields = ["label"]
    ordering = ["label"]


class RiskAssessmentViewSet(BaseModelViewSet):
    """
    API endpoint that allows risk assessments to be viewed or edited.
    """

    model = RiskAssessment
    filterset_fields = [
        "project",
        "project__folder",
        "authors",
        "risk_matrix",
        "status",
        "ebios_rm_study",
    ]

    def perform_create(self, serializer):
        instance: RiskAssessment = serializer.save()
        if instance.ebios_rm_study:
            instance.risk_matrix = instance.ebios_rm_study.risk_matrix
            ebios_rm_study = EbiosRMStudy.objects.get(id=instance.ebios_rm_study.id)
<<<<<<< HEAD
            for operational_scenario in ebios_rm_study.operational_scenarios.all():
=======
            for operational_scenario in [
                operational_scenario
                for operational_scenario in ebios_rm_study.operational_scenarios.all()
                if operational_scenario.is_selected
            ]:
>>>>>>> f4a3f5a1
                risk_scenario = RiskScenario.objects.create(
                    risk_assessment=instance,
                    name=operational_scenario.name,
                    ref_id=operational_scenario.ref_id
                    if operational_scenario.ref_id
                    else RiskScenario.get_default_ref_id(instance),
                    description=operational_scenario.operating_modes_description,
                    current_proba=operational_scenario.likelihood,
                    current_impact=operational_scenario.gravity,
                )
                risk_scenario.assets.set(operational_scenario.get_assets())
                risk_scenario.threats.set(operational_scenario.threats.all())
                risk_scenario.existing_applied_controls.set(
                    operational_scenario.get_applied_controls()
                )
                risk_scenario.save()
        instance.save()
        return super().perform_create(serializer)

    @action(detail=False, name="Risk assessments per status")
    def per_status(self, request):
        data = assessment_per_status(request.user, RiskAssessment)
        return Response({"results": data})

    @method_decorator(cache_page(60 * LONG_CACHE_TTL))
    @action(detail=False, name="Get status choices")
    def status(self, request):
        return Response(dict(RiskAssessment.Status.choices))

    @action(detail=False, name="Get quality check")
    def quality_check(self, request):
        """
        Returns the quality check of the risk assessments
        """
        (viewable_objects, _, _) = RoleAssignment.get_accessible_object_ids(
            folder=Folder.get_root_folder(),
            user=request.user,
            object_type=RiskAssessment,
        )
        risk_assessments = RiskAssessment.objects.filter(id__in=viewable_objects)
        res = [
            {"id": a.id, "name": a.name, "quality_check": a.quality_check()}
            for a in risk_assessments
        ]
        return Response({"results": res})

    @action(detail=True, methods=["get"], url_path="quality_check")
    def quality_check_detail(self, request, pk):
        """
        Returns the quality check of the risk_assessment
        """
        (viewable_objects, _, _) = RoleAssignment.get_accessible_object_ids(
            folder=Folder.get_root_folder(),
            user=request.user,
            object_type=RiskAssessment,
        )
        if UUID(pk) in viewable_objects:
            risk_assessment = self.get_object()
            return Response(risk_assessment.quality_check())
        else:
            return Response(status=status.HTTP_403_FORBIDDEN)

    @action(detail=True, methods=["get"], name="Get treatment plan data")
    def plan(self, request, pk):
        (viewable_objects, _, _) = RoleAssignment.get_accessible_object_ids(
            folder=Folder.get_root_folder(),
            user=request.user,
            object_type=RiskAssessment,
        )
        if UUID(pk) in viewable_objects:
            risk_assessment_object = self.get_object()
            risk_scenarios_objects = risk_assessment_object.risk_scenarios.all()
            risk_assessment = RiskAssessmentReadSerializer(risk_assessment_object).data
            risk_scenarios = RiskScenarioReadSerializer(
                risk_scenarios_objects, many=True
            ).data
            [
                risk_scenario.update(
                    {
                        "applied_controls": AppliedControlReadSerializer(
                            AppliedControl.objects.filter(
                                risk_scenarios__id=risk_scenario["id"]
                            ),
                            many=True,
                        ).data
                    }
                )
                for risk_scenario in risk_scenarios
            ]
            risk_assessment.update({"risk_scenarios": risk_scenarios})
            return Response(risk_assessment)

        else:
            return Response(status=status.HTTP_403_FORBIDDEN)

    @action(detail=True, name="Get treatment plan CSV")
    def treatment_plan_csv(self, request, pk):
        (object_ids_view, _, _) = RoleAssignment.get_accessible_object_ids(
            Folder.get_root_folder(), request.user, RiskAssessment
        )
        if UUID(pk) in object_ids_view:
            risk_assessment = self.get_object()

            response = HttpResponse(content_type="text/csv")

            writer = csv.writer(response, delimiter=";")
            columns = [
                "risk_scenarios",
                "measure_id",
                "measure_name",
                "measure_desc",
                "category",
                "csf_function",
                "priority",
                "reference_control",
                "eta",
                "effort",
                "cost",
                "link",
                "status",
            ]
            writer.writerow(columns)
            (object_ids_view, _, _) = RoleAssignment.get_accessible_object_ids(
                Folder.get_root_folder(), request.user, AppliedControl
            )
            for mtg in AppliedControl.objects.filter(id__in=object_ids_view).filter(
                risk_scenarios__risk_assessment=risk_assessment
            ):
                risk_scenarios = ",".join(
                    [
                        f"{scenario.ref_id}: {scenario.name}"
                        for scenario in mtg.risk_scenarios.all()
                    ]
                )
                row = [
                    risk_scenarios,
                    mtg.id,
                    mtg.name,
                    mtg.description,
                    mtg.get_category_display(),
                    mtg.get_csf_function_display(),
                    mtg.reference_control,
                    mtg.eta,
                    mtg.effort,
                    mtg.priority,
                    mtg.cost,
                    mtg.link,
                    mtg.status,
                ]
                writer.writerow(row)

            return response
        else:
            return Response(
                {"error": "Permission denied"}, status=status.HTTP_403_FORBIDDEN
            )

    @action(detail=True, name="Get risk assessment CSV")
    def risk_assessment_csv(self, request, pk):
        (object_ids_view, _, _) = RoleAssignment.get_accessible_object_ids(
            Folder.get_root_folder(), request.user, RiskAssessment
        )
        if UUID(pk) in object_ids_view:
            risk_assessment = self.get_object()

            response = HttpResponse(content_type="text/csv")

            writer = csv.writer(response, delimiter=";")
            columns = [
                "ref_id",
                "assets",
                "threats",
                "name",
                "description",
                "existing_controls",
                "current_impact",
                "current_proba",
                "current_risk",
                "additional_controls",
                "residual_impact",
                "residual_proba",
                "residual_risk",
                "treatment",
            ]
            writer.writerow(columns)

            for scenario in risk_assessment.risk_scenarios.all().order_by("ref_id"):
                additional_controls = ",".join(
                    [m.name for m in scenario.applied_controls.all()]
                )
                existing_controls = ",".join(
                    [m.name for m in scenario.existing_applied_controls.all()]
                )

                threats = ",".join([t.name for t in scenario.threats.all()])
                assets = ",".join([t.name for t in scenario.assets.all()])

                row = [
                    scenario.ref_id,
                    assets,
                    threats,
                    scenario.name,
                    scenario.description,
                    existing_controls,
                    scenario.get_current_impact()["name"],
                    scenario.get_current_proba()["name"],
                    scenario.get_current_risk()["name"],
                    additional_controls,
                    scenario.get_residual_impact()["name"],
                    scenario.get_residual_proba()["name"],
                    scenario.get_residual_risk()["name"],
                    scenario.treatment,
                ]
                writer.writerow(row)

            return response
        else:
            return Response(
                {"error": "Permission denied"}, status=status.HTTP_403_FORBIDDEN
            )

    @action(detail=True, name="Get risk assessment PDF")
    def risk_assessment_pdf(self, request, pk):
        (object_ids_view, _, _) = RoleAssignment.get_accessible_object_ids(
            Folder.get_root_folder(), request.user, RiskAssessment
        )
        if UUID(pk) in object_ids_view:
            risk_assessment = self.get_object()
            context = RiskScenario.objects.filter(
                risk_assessment=risk_assessment
            ).order_by("created_at")
            data = {
                "context": context,
                "risk_assessment": risk_assessment,
                "ri_clusters": build_scenario_clusters(risk_assessment),
                "risk_matrix": risk_assessment.risk_matrix,
            }
            html = render_to_string("core/ra_pdf.html", data)
            pdf_file = HTML(string=html).write_pdf()
            response = HttpResponse(pdf_file, content_type="application/pdf")
            return response
        else:
            return Response({"error": "Permission denied"})

    @action(detail=True, name="Get treatment plan PDF")
    def treatment_plan_pdf(self, request, pk):
        (object_ids_view, _, _) = RoleAssignment.get_accessible_object_ids(
            Folder.get_root_folder(), request.user, RiskAssessment
        )
        if UUID(pk) in object_ids_view:
            risk_assessment = self.get_object()
            context = RiskScenario.objects.filter(
                risk_assessment=risk_assessment
            ).order_by("created_at")
            data = {"context": context, "risk_assessment": risk_assessment}
            html = render_to_string("core/mp_pdf.html", data)
            pdf_file = HTML(string=html).write_pdf()
            response = HttpResponse(pdf_file, content_type="application/pdf")
            return response
        else:
            return Response({"error": "Permission denied"})

    @action(
        detail=True,
        name="Duplicate risk assessment",
        methods=["post"],
        serializer_class=RiskAssessmentDuplicateSerializer,
    )
    def duplicate(self, request, pk):
        (object_ids_view, _, _) = RoleAssignment.get_accessible_object_ids(
            Folder.get_root_folder(), request.user, RiskAssessment
        )

        if UUID(pk) in object_ids_view:
            risk_assessment = self.get_object()
            data = request.data

            duplicate_risk_assessment = RiskAssessment.objects.create(
                name=data["name"],
                description=data["description"],
                project=Project.objects.get(id=data["project"]),
                version=data["version"],
                risk_matrix=risk_assessment.risk_matrix,
                eta=risk_assessment.eta,
                due_date=risk_assessment.due_date,
                status=risk_assessment.status,
            )

            duplicate_risk_assessment.authors.set(risk_assessment.authors.all())
            duplicate_risk_assessment.reviewers.set(risk_assessment.reviewers.all())

            for scenario in risk_assessment.risk_scenarios.all():
                duplicate_scenario = RiskScenario.objects.create(
                    risk_assessment=duplicate_risk_assessment,
                    name=scenario.name,
                    description=scenario.description,
                    existing_controls=scenario.existing_controls,
                    treatment=scenario.treatment,
                    qualifications=scenario.qualifications,
                    current_proba=scenario.current_proba,
                    current_impact=scenario.current_impact,
                    residual_proba=scenario.residual_proba,
                    residual_impact=scenario.residual_impact,
                    strength_of_knowledge=scenario.strength_of_knowledge,
                    justification=scenario.justification,
                    ref_id=scenario.ref_id,
                )

                for field in ["applied_controls", "threats", "assets"]:
                    duplicate_related_objects(
                        scenario,
                        duplicate_scenario,
                        duplicate_risk_assessment.folder,
                        field,
                    )

                if duplicate_risk_assessment.folder in [risk_assessment.folder] + [
                    folder for folder in risk_assessment.folder.get_sub_folders()
                ]:
                    duplicate_scenario.owner.set(scenario.owner.all())

                duplicate_scenario.save()

            duplicate_risk_assessment.save()
            return Response({"results": "risk assessment duplicated"})


def convert_date_to_timestamp(date):
    """
    Converts a date object (datetime.date) to a Linux timestamp.
    It creates a datetime object for the date at midnight and makes it timezone-aware.
    """
    if date:
        date_as_datetime = datetime.combine(date, datetime.min.time())
        aware_datetime = pytz.UTC.localize(date_as_datetime)
        return int(time.mktime(aware_datetime.timetuple())) * 1000
    return None


class AppliedControlViewSet(BaseModelViewSet):
    """
    API endpoint that allows applied controls to be viewed or edited.
    """

    model = AppliedControl
    filterset_fields = [
        "folder",
        "category",
        "csf_function",
        "priority",
        "status",
        "reference_control",
        "effort",
        "cost",
        "risk_scenarios",
        "risk_scenarios_e",
        "requirement_assessments",
        "evidences",
    ]
    search_fields = ["name", "description", "risk_scenarios", "requirement_assessments"]

    @method_decorator(cache_page(60 * LONG_CACHE_TTL))
    @action(detail=False, name="Get status choices")
    def status(self, request):
        return Response(dict(AppliedControl.Status.choices))

    @method_decorator(cache_page(60 * LONG_CACHE_TTL))
    @action(detail=False, name="Get category choices")
    def category(self, request):
        return Response(dict(AppliedControl.CATEGORY))

    @method_decorator(cache_page(60 * LONG_CACHE_TTL))
    @action(detail=False, name="Get csf_function choices")
    def csf_function(self, request):
        return Response(dict(AppliedControl.CSF_FUNCTION))

    @method_decorator(cache_page(60 * LONG_CACHE_TTL))
    @action(detail=False, name="Get priority choices")
    def priority(self, request):
        return Response(dict(AppliedControl.PRIORITY))

    @method_decorator(cache_page(60 * LONG_CACHE_TTL))
    @action(detail=False, name="Get effort choices")
    def effort(self, request):
        return Response(dict(AppliedControl.EFFORT))

    @action(detail=False, name="Get updatable measures")
    def updatables(self, request):
        (_, object_ids_change, _) = RoleAssignment.get_accessible_object_ids(
            Folder.get_root_folder(), request.user, AppliedControl
        )

        return Response({"results": object_ids_change})

    @action(
        detail=False, name="Something"
    )  # Write a good name for the "name" keyword argument
    def per_status(self, request):
        data = applied_control_per_status(request.user)
        return Response({"results": data})

    @action(detail=False, name="Get the ordered todo applied controls")
    def todo(self, request):
        (object_ids_view, _, _) = RoleAssignment.get_accessible_object_ids(
            Folder.get_root_folder(), request.user, AppliedControl
        )

        measures = sorted(
            AppliedControl.objects.filter(id__in=object_ids_view)
            .filter(eta__lte=date.today() + timedelta(days=30))
            .exclude(status="active")
            .order_by("eta"),
            key=lambda mtg: mtg.get_ranking_score(),
            reverse=True,
        )

        """measures = [{
            key: getattr(mtg,key)
            for key in [
                "id","folder","reference_control","type","status","effort", "cost", "name","description","eta","link","created_at","updated_at"
            ]
        } for mtg in measures]
        for i in range(len(measures)) :
            measures[i]["id"] = str(measures[i]["id"])
            measures[i]["folder"] = str(measures[i]["folder"].name)
            for key in ["created_at","updated_at","eta"] :
                measures[i][key] = str(measures[i][key])"""

        ranking_scores = {str(mtg.id): mtg.get_ranking_score() for mtg in measures}

        measures = [AppliedControlReadSerializer(mtg).data for mtg in measures]

        # How to add ranking_score directly in the serializer ?

        for i in range(len(measures)):
            measures[i]["ranking_score"] = ranking_scores[measures[i]["id"]]

        """
        The serializer of AppliedControl isn't applied automatically for this function
        """

        return Response({"results": measures})

    @action(detail=False, name="Get the secuity measures to review")
    def to_review(self, request):
        measures = measures_to_review(request.user)

        measures = [AppliedControlReadSerializer(mtg).data for mtg in measures]

        """
        The serializer of AppliedControl isn't applied automatically for this function
        """

        return Response({"results": measures})

    @action(detail=False, name="Export controls as CSV")
    def export_csv(self, request):
        (viewable_controls_ids, _, _) = RoleAssignment.get_accessible_object_ids(
            Folder.get_root_folder(), request.user, AppliedControl
        )
        response = HttpResponse(content_type="text/csv")
        response["Content-Disposition"] = 'attachment; filename="audit_export.csv"'

        writer = csv.writer(response, delimiter=";")
        columns = [
            "internal_id",
            "name",
            "description",
            "category",
            "csf_function",
            "status",
            "eta",
            "priority",
            "owner",
        ]
        writer.writerow(columns)

        for control in AppliedControl.objects.filter(id__in=viewable_controls_ids):
            row = [
                control.id,
                control.name,
                control.description,
                control.category,
                control.csf_function,
                control.status,
                control.eta,
                control.priority,
            ]
            if len(control.owner.all()) > 0:
                owners = ",".join([o.email for o in control.owner.all()])
                row += [owners]
            writer.writerow(row)
        return response

    @action(detail=False, methods=["get"])
    def get_controls_info(self, request):
        nodes = list()
        links = list()
        for ac in AppliedControl.objects.all():
            related_items_count = 0
            for ca in ComplianceAssessment.objects.filter(
                requirement_assessments__applied_controls=ac
            ).distinct():
                audit_coverage = (
                    RequirementAssessment.objects.filter(compliance_assessment=ca)
                    .filter(applied_controls=ac)
                    .count()
                )
                related_items_count += audit_coverage
                links.append(
                    {
                        "source": ca.id,
                        "target": ac.id,
                        "coverage": audit_coverage,
                    }
                )
            for ra in RiskAssessment.objects.filter(
                risk_scenarios__applied_controls=ac
            ).distinct():
                risk_coverage = (
                    RiskScenario.objects.filter(risk_assessment=ra)
                    .filter(applied_controls=ac)
                    .count()
                )
                related_items_count += risk_coverage
                links.append(
                    {
                        "source": ra.id,
                        "target": ac.id,
                        "coverage": risk_coverage,
                    }
                )
            nodes.append(
                {
                    "id": ac.id,
                    "label": ac.name,
                    "shape": "hexagon",
                    "counter": related_items_count,
                    "color": "#47e845",
                }
            )
        for audit in ComplianceAssessment.objects.all():
            nodes.append(
                {
                    "id": audit.id,
                    "label": audit.name,
                    "shape": "circle",
                    "color": "#5D4595",
                }
            )
        for ra in RiskAssessment.objects.all():
            nodes.append(
                {
                    "id": ra.id,
                    "label": ra.name,
                    "shape": "square",
                    "color": "#E6499F",
                }
            )
        return Response(
            {
                "nodes": nodes,
                "links": links,
            }
        )

    @action(detail=False, methods=["get"])
    def get_timeline_info(self, request):
        entries = []
        COLORS_PALETTE = [
            "#F72585",
            "#7209B7",
            "#3A0CA3",
            "#4361EE",
            "#4CC9F0",
            "#A698DC",
        ]
        colorMap = {}
        (viewable_controls_ids, _, _) = RoleAssignment.get_accessible_object_ids(
            Folder.get_root_folder(), request.user, AppliedControl
        )

        applied_controls = AppliedControl.objects.filter(
            id__in=viewable_controls_ids
        ).select_related("folder")

        for ac in applied_controls:
            if ac.eta:
                endDate = convert_date_to_timestamp(ac.eta)
                startDate = (
                    convert_date_to_timestamp(ac.start_date)
                    if ac.start_date
                    else endDate
                )
                entries.append(
                    {
                        "startDate": startDate,
                        "endDate": endDate,
                        "name": ac.name,
                        "description": ac.description
                        if ac.description
                        else "(no description)",
                        "domain": ac.folder.name,
                    }
                )
        color_cycle = cycle(COLORS_PALETTE)
        for domain in Folder.objects.all():
            colorMap[domain.name] = next(color_cycle)
        return Response({"entries": entries, "colorMap": colorMap})

    @action(
        detail=True,
        name="Duplicate applied control",
        methods=["post"],
        serializer_class=AppliedControlDuplicateSerializer,
    )
    def duplicate(self, request, pk):
        (object_ids_view, _, _) = RoleAssignment.get_accessible_object_ids(
            Folder.get_root_folder(), request.user, AppliedControl
        )
        if UUID(pk) not in object_ids_view:
            return Response(
                {"results": "applied control duplicated"},
                status=status.HTTP_404_NOT_FOUND,
            )

        applied_control = self.get_object()
        data = request.data
        new_folder = Folder.objects.get(id=data["folder"])
        duplicate_applied_control = AppliedControl.objects.create(
            reference_control=applied_control.reference_control,
            name=data["name"],
            description=data["description"],
            folder=new_folder,
            ref_id=applied_control.ref_id,
            category=applied_control.category,
            csf_function=applied_control.csf_function,
            priority=applied_control.priority,
            status=applied_control.status,
            start_date=applied_control.start_date,
            eta=applied_control.eta,
            expiry_date=applied_control.expiry_date,
            link=applied_control.link,
            effort=applied_control.effort,
            cost=applied_control.cost,
        )
        duplicate_applied_control.owner.set(applied_control.owner.all())
        if data["duplicate_evidences"]:
            duplicate_related_objects(
                applied_control, duplicate_applied_control, new_folder, "evidences"
            )
            duplicate_applied_control.save()

        return Response(
            {"results": AppliedControlReadSerializer(duplicate_applied_control).data}
        )

    @action(detail=False, methods=["get"])
    def ids(self, request):
        my_map = dict()

        (viewable_items, _, _) = RoleAssignment.get_accessible_object_ids(
            folder=Folder.get_root_folder(),
            user=request.user,
            object_type=AppliedControl,
        )
        for item in AppliedControl.objects.filter(id__in=viewable_items):
            if my_map.get(item.folder.name) is None:
                my_map[item.folder.name] = {}
            my_map[item.folder.name].update({item.name: item.id})

        return Response(my_map)


class PolicyViewSet(AppliedControlViewSet):
    model = Policy
    filterset_fields = [
        "folder",
        "csf_function",
        "status",
        "reference_control",
        "effort",
        "risk_scenarios",
        "requirement_assessments",
        "evidences",
    ]
    search_fields = ["name", "description", "risk_scenarios", "requirement_assessments"]

    @method_decorator(cache_page(60 * LONG_CACHE_TTL))
    @action(detail=False, name="Get csf_function choices")
    def csf_function(self, request):
        return Response(dict(AppliedControl.CSF_FUNCTION))


class RiskScenarioViewSet(BaseModelViewSet):
    """
    API endpoint that allows risk scenarios to be viewed or edited.
    """

    model = RiskScenario
    filterset_fields = [
        "risk_assessment",
        "risk_assessment__project",
        "risk_assessment__project__folder",
        "treatment",
        "threats",
        "assets",
        "applied_controls",
    ]
    ordering = ["ref_id"]
    ordering_fields = ordering

    def _perform_write(self, serializer):
        if not serializer.validated_data.get("ref_id"):
            risk_assessment = serializer.validated_data["risk_assessment"]
            ref_id = RiskScenario.get_default_ref_id(risk_assessment)
            serializer.validated_data["ref_id"] = ref_id
        serializer.save()

    def perform_create(self, serializer):
        return self._perform_write(serializer)

    def perform_update(self, serializer):
        return self._perform_write(serializer)

    @method_decorator(cache_page(60 * LONG_CACHE_TTL))
    @action(detail=False, name="Get treatment choices")
    def treatment(self, request):
        return Response(dict(RiskScenario.TREATMENT_OPTIONS))

    @method_decorator(cache_page(60 * LONG_CACHE_TTL))
    @action(detail=False, name="Get qualification choices")
    def qualifications(self, request):
        return Response(dict(RiskScenario.QUALIFICATIONS))

    @method_decorator(cache_page(60 * LONG_CACHE_TTL))
    @action(detail=True, name="Get probability choices")
    def probability(self, request, pk):
        undefined = {-1: "--"}
        _choices = {
            i: name
            for i, name in enumerate(
                x["name"] for x in self.get_object().get_matrix()["probability"]
            )
        }
        choices = undefined | _choices
        return Response(choices)

    @method_decorator(cache_page(60 * LONG_CACHE_TTL))
    @action(detail=True, name="Get impact choices")
    def impact(self, request, pk):
        undefined = dict([(-1, "--")])
        _choices = dict(
            zip(
                list(range(0, 64)),
                [x["name"] for x in self.get_object().get_matrix()["impact"]],
            )
        )
        choices = undefined | _choices
        return Response(choices)

    @method_decorator(cache_page(60 * LONG_CACHE_TTL))
    @action(detail=True, name="Get strength of knowledge choices")
    def strength_of_knowledge(self, request, pk):
        undefined = {-1: RiskScenario.DEFAULT_SOK_OPTIONS[-1]}
        _sok_choices = self.get_object().get_matrix().get("strength_of_knowledge")
        if _sok_choices is not None:
            sok_choices = dict(
                enumerate(
                    {
                        "name": x["name"],
                        "description": x.get("description"),
                        "symbol": x.get("symbol"),
                    }
                    for x in _sok_choices
                )
            )
        else:
            sok_choices = RiskScenario.DEFAULT_SOK_OPTIONS
        choices = undefined | sok_choices
        return Response(choices)

    @action(detail=False, name="Get risk count per level")
    def count_per_level(self, request):
        return Response({"results": risks_count_per_level(request.user)})

    @action(detail=False, name="Get risk scenarios count per status")
    def per_status(self, request):
        return Response({"results": risk_per_status(request.user)})

    @action(
        detail=False, methods=["get"], permission_classes=[permissions.IsAuthenticated]
    )
    def default_ref_id(self, request):
        risk_assessment_id = request.query_params.get("risk_assessment")
        if not risk_assessment_id:
            return Response(
                {"error": "Missing 'risk_assessment' parameter."}, status=400
            )
        try:
            risk_assessment = RiskAssessment.objects.get(pk=risk_assessment_id)

            # Use the class method to compute the default ref_id
            default_ref_id = RiskScenario.get_default_ref_id(risk_assessment)
            return Response({"results": default_ref_id})
        except Exception as e:
            logger.error("Error in default_ref_id: %s", str(e))
            return Response(
                {"error": "Error in default_ref_id has occurred."}, status=400
            )


class RiskAcceptanceViewSet(BaseModelViewSet):
    """
    API endpoint that allows risk acceptance to be viewed or edited.
    """

    model = RiskAcceptance
    serializer_class = RiskAcceptanceWriteSerializer
    filterset_fields = ["folder", "state", "approver", "risk_scenarios"]
    search_fields = ["name", "description", "justification"]

    def update(self, request, *args, **kwargs):
        initial_data = self.get_object()
        updated_data = request.data
        if (
            updated_data.get("justification") != initial_data.justification
            and request.user != initial_data.approver
        ):
            _data = {
                "non_field_errors": "The justification can only be edited by the approver"
            }
            return Response(data=_data, status=status.HTTP_400_BAD_REQUEST)
        else:
            return super().update(request, *args, **kwargs)

    @action(detail=False, name="Get acceptances to review")
    def to_review(self, request):
        acceptances = acceptances_to_review(request.user)

        acceptances = [
            RiskAcceptanceReadSerializer(acceptance).data for acceptance in acceptances
        ]

        """
        The serializer of AppliedControl isn't applied automatically for this function
        """

        return Response({"results": acceptances})

    @action(detail=True, methods=["post"], name="Accept risk acceptance")
    def accept(self, request, pk):
        if request.user == self.get_object().approver:
            self.get_object().set_state("accepted")
        return Response({"results": "state updated to accepted"})

    @action(detail=True, methods=["post"], name="Reject risk acceptance")
    def reject(self, request, pk):
        if request.user == self.get_object().approver:
            self.get_object().set_state("rejected")
        return Response({"results": "state updated to rejected"})

    @action(detail=True, methods=["post"], name="Revoke risk acceptance")
    def revoke(self, request, pk):
        if request.user == self.get_object().approver:
            self.get_object().set_state("revoked")
        return Response({"results": "state updated to revoked"})

    @action(detail=False, methods=["get"], name="Get waiting risk acceptances")
    def waiting(self, request):
        acceptance_count = RiskAcceptance.objects.filter(
            approver=request.user, state="submitted"
        ).count()
        return Response({"count": acceptance_count})

    def perform_create(self, serializer):
        risk_acceptance = serializer.validated_data
        submitted = False
        if risk_acceptance.get("approver"):
            submitted = True
        for scenario in risk_acceptance.get("risk_scenarios"):
            if not RoleAssignment.is_access_allowed(
                risk_acceptance.get("approver"),
                Permission.objects.get(codename="approve_riskacceptance"),
                scenario.risk_assessment.project.folder,
            ):
                raise ValidationError(
                    "The approver is not allowed to approve this risk acceptance"
                )
        risk_acceptance = serializer.save()
        if submitted:
            risk_acceptance.set_state("submitted")


class UserFilter(df.FilterSet):
    is_approver = df.BooleanFilter(method="filter_approver", label="Approver")

    def filter_approver(self, queryset, name, value):
        """we don't know yet which folders will be used, so filter on any folder"""
        approvers_id = []
        for candidate in User.objects.all():
            if "approve_riskacceptance" in candidate.permissions:
                approvers_id.append(candidate.id)
        if value:
            return queryset.filter(id__in=approvers_id)
        return queryset.exclude(id__in=approvers_id)

    class Meta:
        model = User
        fields = [
            "email",
            "first_name",
            "last_name",
            "is_active",
            "is_approver",
            "is_third_party",
        ]


class UserViewSet(BaseModelViewSet):
    """
    API endpoint that allows users to be viewed or edited
    """

    model = User
    ordering = ["-is_active", "-is_superuser", "email", "id"]
    ordering_fields = ordering
    filterset_class = UserFilter
    search_fields = ["email", "first_name", "last_name"]

    def get_queryset(self):
        # TODO: Implement a proper filter for the queryset
        return User.objects.all()

    def update(self, request: Request, *args, **kwargs) -> Response:
        user = self.get_object()
        if user.is_admin():
            number_of_admin_users = User.get_admin_users().count()
            admin_group = UserGroup.objects.get(name="BI-UG-ADM")
            if number_of_admin_users == 1:
                new_user_groups = set(request.data["user_groups"])
                if str(admin_group.pk) not in new_user_groups:
                    return Response(
                        {"error": "attemptToRemoveOnlyAdminUserGroup"},
                        status=status.HTTP_403_FORBIDDEN,
                    )

        return super().update(request, *args, **kwargs)

    def destroy(self, request, *args, **kwargs):
        user = self.get_object()
        if user.is_admin():
            number_of_admin_users = User.get_admin_users().count()
            if number_of_admin_users == 1:
                return Response(
                    {"error": "attemptToDeleteOnlyAdminAccountError"},
                    status=status.HTTP_403_FORBIDDEN,
                )

        return super().destroy(request, *args, **kwargs)


class UserGroupViewSet(BaseModelViewSet):
    """
    API endpoint that allows user groups to be viewed or edited
    """

    model = UserGroup
    ordering = ["builtin", "name"]
    ordering_fields = ordering
    filterset_fields = ["folder"]


class RoleViewSet(BaseModelViewSet):
    """
    API endpoint that allows roles to be viewed or edited
    """

    model = Role
    ordering = ["builtin", "name"]
    ordering_fields = ordering


class RoleAssignmentViewSet(BaseModelViewSet):
    """
    API endpoint that allows role assignments to be viewed or edited.
    """

    model = RoleAssignment
    ordering = ["builtin", "folder"]
    ordering_fields = ordering
    filterset_fields = ["folder"]


class FolderFilter(df.FilterSet):
    owned = df.BooleanFilter(method="get_owned_folders", label="owned")
    content_type = df.MultipleChoiceFilter(
        choices=Folder.ContentType, lookup_expr="icontains"
    )

    def get_owned_folders(self, queryset, name, value):
        owned_folders_id = []
        for folder in Folder.objects.all():
            if folder.owner.all().first():
                owned_folders_id.append(folder.id)
        if value:
            return queryset.filter(id__in=owned_folders_id)
        return queryset.exclude(id__in=owned_folders_id)

    class Meta:
        model = Folder
        fields = ["parent_folder", "content_type", "owner", "owned"]


class FolderViewSet(BaseModelViewSet):
    """
    API endpoint that allows folders to be viewed or edited.
    """

    model = Folder
    filterset_class = FolderFilter
    search_fields = ["ref_id"]

    def perform_create(self, serializer):
        """
        Create the default user groups after domain creation
        """
        serializer.save()
        folder = Folder.objects.get(id=serializer.data["id"])
        if folder.content_type == Folder.ContentType.DOMAIN:
            readers = UserGroup.objects.create(
                name=UserGroupCodename.READER, folder=folder, builtin=True
            )
            approvers = UserGroup.objects.create(
                name=UserGroupCodename.APPROVER, folder=folder, builtin=True
            )
            analysts = UserGroup.objects.create(
                name=UserGroupCodename.ANALYST, folder=folder, builtin=True
            )
            managers = UserGroup.objects.create(
                name=UserGroupCodename.DOMAIN_MANAGER, folder=folder, builtin=True
            )
            ra1 = RoleAssignment.objects.create(
                user_group=readers,
                role=Role.objects.get(name=RoleCodename.READER),
                builtin=True,
                folder=Folder.get_root_folder(),
                is_recursive=True,
            )
            ra1.perimeter_folders.add(folder)
            ra2 = RoleAssignment.objects.create(
                user_group=approvers,
                role=Role.objects.get(name=RoleCodename.APPROVER),
                builtin=True,
                folder=Folder.get_root_folder(),
                is_recursive=True,
            )
            ra2.perimeter_folders.add(folder)
            ra3 = RoleAssignment.objects.create(
                user_group=analysts,
                role=Role.objects.get(name=RoleCodename.ANALYST),
                builtin=True,
                folder=Folder.get_root_folder(),
                is_recursive=True,
            )
            ra3.perimeter_folders.add(folder)
            ra4 = RoleAssignment.objects.create(
                user_group=managers,
                role=Role.objects.get(name=RoleCodename.DOMAIN_MANAGER),
                builtin=True,
                folder=Folder.get_root_folder(),
                is_recursive=True,
            )
            ra4.perimeter_folders.add(folder)
            # Clear the cache after a new folder is created - purposely clearing everything

    def list(self, request, *args, **kwargs):
        return super().list(request, *args, **kwargs)

    def retrieve(self, request, *args, **kwargs):
        return super().retrieve(request, *args, **kwargs)

    @action(detail=False, methods=["get"])
    def org_tree(self, request):
        """
        Returns the tree of domains and projects
        """
        tree = {"name": "Global", "children": []}

        (viewable_objects, _, _) = RoleAssignment.get_accessible_object_ids(
            folder=Folder.get_root_folder(),
            user=request.user,
            object_type=Folder,
        )
        folders_list = list()
        for folder in (
            Folder.objects.exclude(content_type="GL")
            .filter(id__in=viewable_objects, parent_folder=Folder.get_root_folder())
            .distinct()
        ):
            entry = {"name": folder.name, "children": get_folder_content(folder)}
            folders_list.append(entry)
        tree.update({"children": folders_list})

        return Response(tree)

    @action(detail=False, methods=["get"])
    def ids(self, request):
        my_map = dict()

        (viewable_items, _, _) = RoleAssignment.get_accessible_object_ids(
            folder=Folder.get_root_folder(),
            user=request.user,
            object_type=Folder,
        )
        for item in Folder.objects.filter(id__in=viewable_items):
            my_map[item.name] = item.id
        return Response(my_map)

    @action(detail=False, methods=["get"])
    def my_assignments(self, request):
        risk_assessments = RiskAssessment.objects.filter(
            Q(authors=request.user) | Q(reviewers=request.user)
        ).distinct()

        audits = (
            ComplianceAssessment.objects.filter(
                Q(authors=request.user) | Q(reviewers=request.user)
            )
            .order_by(F("eta").asc(nulls_last=True))
            .distinct()
        )

        sum = 0
        avg_progress = 0
        audits_count = audits.count()
        if audits_count > 0:
            for audit in audits:
                sum += audit.progress()
            avg_progress = int(sum / audits.count())

        controls = (
            AppliedControl.objects.filter(owner=request.user)
            .order_by(F("eta").asc(nulls_last=True))
            .distinct()
        )
        non_active_controls = controls.exclude(status="active")
        risk_scenarios = RiskScenario.objects.filter(owner=request.user).distinct()
        controls_progress = 0
        evidences_progress = 0
        tot_ac = controls.count()
        if tot_ac > 0:
            alive_ac = controls.filter(status="active").count()
            controls_progress = int((alive_ac / tot_ac) * 100)

            with_evidences = 0
            for ctl in controls:
                with_evidences += 1 if ctl.has_evidences() else 0

            evidences_progress = int((with_evidences / tot_ac) * 100)

        RA_serializer = RiskAssessmentReadSerializer(risk_assessments[:10], many=True)
        CA_serializer = ComplianceAssessmentReadSerializer(audits[:6], many=True)
        AC_serializer = AppliedControlReadSerializer(
            non_active_controls[:10], many=True
        )
        RS_serializer = RiskScenarioReadSerializer(risk_scenarios[:10], many=True)

        return Response(
            {
                "risk_assessments": RA_serializer.data,
                "audits": CA_serializer.data,
                "controls": AC_serializer.data,
                "risk_scenarios": RS_serializer.data,
                "metrics": {
                    "progress": {
                        "audits": avg_progress,
                        "controls": controls_progress,
                        "evidences": evidences_progress,
                    }
                },
            }
        )


class UserPreferencesView(APIView):
    permission_classes = [permissions.IsAuthenticated]

    def get(self, request) -> Response:
        return Response(request.user.preferences, status=status.HTTP_200_OK)

    def patch(self, request) -> Response:
        new_language = request.data.get("lang")
        if new_language is None or new_language not in (
            lang[0] for lang in settings.LANGUAGES
        ):
            logger.error(
                f"Error in UserPreferencesView: new_language={new_language} available languages={[lang[0] for lang in settings.LANGUAGES]}"
            )
            return Response(
                {"error": "This language doesn't exist."},
                status=status.HTTP_400_BAD_REQUEST,
            )
        request.user.preferences["lang"] = new_language
        request.user.save()
        return Response({}, status=status.HTTP_200_OK)


@cache_page(60 * SHORT_CACHE_TTL)
@vary_on_cookie
@api_view(["GET"])
@permission_classes([permissions.IsAuthenticated])
def get_counters_view(request):
    """
    API endpoint that returns the counters
    """
    return Response({"results": get_counters(request.user)})


@api_view(["GET"])
@permission_classes([permissions.IsAuthenticated])
def get_metrics_view(request):
    """
    API endpoint that returns the counters
    """
    return Response({"results": get_metrics(request.user)})


# TODO: Add all the proper docstrings for the following list of functions


@cache_page(60 * SHORT_CACHE_TTL)
@vary_on_cookie
@api_view(["GET"])
@permission_classes([permissions.IsAuthenticated])
def get_agg_data(request):
    viewable_risk_assessments = RoleAssignment.get_accessible_object_ids(
        Folder.get_root_folder(), request.user, RiskAssessment
    )[0]
    data = risk_status(
        request.user, RiskAssessment.objects.filter(id__in=viewable_risk_assessments)
    )

    return Response({"results": data})


def serialize_nested(data: Any) -> dict:
    if isinstance(data, (list, tuple)):
        return [serialize_nested(i) for i in data]
    elif isinstance(data, dict):
        return {key: serialize_nested(value) for key, value in data.items()}
    elif isinstance(data, set):
        return {serialize_nested(i) for i in data}
    elif isinstance(data, ReturnDict):
        return dict(data)
    elif isinstance(data, models.query.QuerySet):
        return serialize_nested(list(data))
    elif isinstance(data, RiskAssessment):
        return RiskAssessmentReadSerializer(data).data
    elif isinstance(data, RiskScenario):
        return RiskScenarioReadSerializer(data).data
    elif isinstance(data, uuid.UUID):
        return str(data)
    elif isinstance(data, Promise):
        str_attr = {attr for attr in dir(str) if not attr.startswith("_")}
        proxy_attr = {attr for attr in dir(data) if not attr.startswith("_")}
        if len(str_attr - proxy_attr) == 0:
            return str(data)
    return data


@api_view(["GET"])
@permission_classes([permissions.IsAuthenticated])
def get_composer_data(request):
    risk_assessments = request.GET.get("risk_assessment")
    if risk_assessments is None:
        return Response(
            {"error": "This endpoint requires the 'risk_assessment' query parameter"},
            status=400,
        )

    risk_assessments = risk_assessments.split(",")
    if not all(
        re.fullmatch(
            r"([0-9a-f]{8}\-[0-9a-f]{4}\-[0-9a-f]{4}\-[0-9a-f]{4}\-[0-9a-f]{12})",  # UUID REGEX
            risk_assessment,
        )
        for risk_assessment in risk_assessments
    ):
        return Response({"error": "Invalid UUID list"}, status=400)

    data = compile_risk_assessment_for_composer(request.user, risk_assessments)
    for _data in data["risk_assessment_objects"]:
        quality_check = serialize_nested(_data["risk_assessment"].quality_check())
        _data["risk_assessment"] = RiskAssessmentReadSerializer(
            _data["risk_assessment"]
        ).data
        _data["risk_assessment"]["quality_check"] = quality_check

    data = serialize_nested(data)
    return Response({"result": data})


# Compliance Assessment


class FrameworkViewSet(BaseModelViewSet):
    """
    API endpoint that allows frameworks to be viewed or edited.
    """

    model = Framework
    filterset_fields = ["folder"]
    search_fields = ["name", "description"]
    ordering_fields = ["name", "description"]

    @method_decorator(cache_page(60 * LONG_CACHE_TTL))
    @method_decorator(vary_on_cookie)
    @action(detail=False, methods=["get"])
    def names(self, request):
        uuid_list = request.query_params.getlist("id[]", [])
        queryset = Framework.objects.filter(id__in=uuid_list)

        return Response(
            {
                str(framework.id): framework.get_name_translated()
                for framework in queryset
            }
        )

    def list(self, request, *args, **kwargs):
        return super().list(request, *args, **kwargs)

    def retrieve(self, request, *args, **kwargs):
        return super().retrieve(request, *args, **kwargs)

    @action(detail=True, methods=["get"])
    def tree(self, request, pk):
        _framework = Framework.objects.get(id=pk)
        return Response(
            get_sorted_requirement_nodes(
                RequirementNode.objects.filter(framework=_framework).all(),
                None,
                _framework.max_score,
            )
        )

    @action(detail=False, name="Get used frameworks")
    def used(self, request):
        viewable_framework = RoleAssignment.get_accessible_object_ids(
            Folder.get_root_folder(), request.user, Framework
        )[0]
        viewable_assessments = RoleAssignment.get_accessible_object_ids(
            Folder.get_root_folder(), request.user, ComplianceAssessment
        )[0]
        _used_frameworks = (
            Framework.objects.filter(complianceassessment__isnull=False)
            .filter(id__in=viewable_framework)
            .filter(complianceassessment__id__in=viewable_assessments)
            .distinct()
        )
        used_frameworks = _used_frameworks.values("id", "name")
        for i in range(len(used_frameworks)):
            used_frameworks[i]["compliance_assessments_count"] = (
                ComplianceAssessment.objects.filter(framework=_used_frameworks[i].id)
                .filter(id__in=viewable_assessments)
                .count()
            )
        return Response({"results": used_frameworks})

    @action(detail=True, methods=["get"], name="Get target frameworks from mappings")
    def mappings(self, request, pk):
        framework = self.get_object()
        available_target_frameworks_objects = [framework]
        mappings = RequirementMappingSet.objects.filter(source_framework=framework)
        for mapping in mappings:
            available_target_frameworks_objects.append(mapping.target_framework)
        available_target_frameworks = FrameworkReadSerializer(
            available_target_frameworks_objects, many=True
        ).data
        return Response({"results": available_target_frameworks})


class RequirementNodeViewSet(BaseModelViewSet):
    """
    API endpoint that allows requirement groups to be viewed or edited.
    """

    model = RequirementNode
    filterset_fields = ["framework", "urn"]
    search_fields = ["name", "description"]

    def list(self, request, *args, **kwargs):
        return super().list(request, *args, **kwargs)


class RequirementViewSet(BaseModelViewSet):
    """
    API endpoint that allows requirements to be viewed or edited.
    """

    model = RequirementNode
    filterset_fields = ["framework", "urn"]
    search_fields = ["name"]

    def list(self, request, *args, **kwargs):
        return super().list(request, *args, **kwargs)


class EvidenceViewSet(BaseModelViewSet):
    """
    API endpoint that allows evidences to be viewed or edited.
    """

    model = Evidence
    filterset_fields = ["folder", "applied_controls", "requirement_assessments", "name"]
    search_fields = ["name"]
    ordering_fields = ["name", "description"]

    @action(methods=["get"], detail=True)
    def attachment(self, request, pk):
        (
            object_ids_view,
            _,
            _,
        ) = RoleAssignment.get_accessible_object_ids(
            Folder.get_root_folder(), request.user, Evidence
        )
        response = Response(status=status.HTTP_403_FORBIDDEN)
        if UUID(pk) in object_ids_view:
            evidence = self.get_object()
            if not evidence.attachment:
                return Response(status=status.HTTP_404_NOT_FOUND)
            if request.method == "GET":
                content_type = mimetypes.guess_type(evidence.filename())[0]
                response = HttpResponse(
                    evidence.attachment,
                    content_type=content_type,
                    headers={
                        "Content-Disposition": f"attachment; filename={evidence.filename()}"
                    },
                    status=status.HTTP_200_OK,
                )
        return response

    @action(methods=["post"], detail=True)
    def delete_attachment(self, request, pk):
        (
            object_ids_view,
            _,
            _,
        ) = RoleAssignment.get_accessible_object_ids(
            Folder.get_root_folder(), request.user, Evidence
        )
        response = Response(status=status.HTTP_403_FORBIDDEN)
        if UUID(pk) in object_ids_view:
            evidence = self.get_object()
            if evidence.attachment:
                evidence.attachment.delete()
                evidence.save()
                response = Response(status=status.HTTP_200_OK)
        return response


class UploadAttachmentView(APIView):
    parser_classes = (FileUploadParser,)
    serializer_class = AttachmentUploadSerializer

    def post(self, request, *args, **kwargs):
        if request.data:
            try:
                evidence = Evidence.objects.get(id=kwargs["pk"])
                attachment = request.FILES["file"]
                evidence.attachment = attachment
                evidence.save()
                return Response(status=status.HTTP_200_OK)
            except Exception:
                return Response(status=status.HTTP_400_BAD_REQUEST)
        return Response(status=status.HTTP_400_BAD_REQUEST)


class QualificationViewSet(BaseModelViewSet):
    """
    API endpoint that allows qualifications to be viewed or edited.
    """

    model = Qualification
    search_fields = ["name"]


class ComplianceAssessmentViewSet(BaseModelViewSet):
    """
    API endpoint that allows compliance assessments to be viewed or edited.
    """

    model = ComplianceAssessment
    filterset_fields = ["framework", "project", "status", "ebios_rm_studies"]
    search_fields = ["name", "description", "ref_id"]
    ordering_fields = ["name", "description"]

    @method_decorator(cache_page(60 * LONG_CACHE_TTL))
    @action(detail=False, name="Get status choices")
    def status(self, request):
        return Response(dict(ComplianceAssessment.Status.choices))

    @action(detail=True, methods=["get"], name="Get action plan data")
    def action_plan(self, request, pk):
        (viewable_objects, _, _) = RoleAssignment.get_accessible_object_ids(
            folder=Folder.get_root_folder(),
            user=request.user,
            object_type=ComplianceAssessment,
        )
        if UUID(pk) in viewable_objects:
            response = []
            compliance_assessment_object: ComplianceAssessment = self.get_object()
            requirement_assessments_objects = (
                compliance_assessment_object.get_requirement_assessments(
                    include_non_assessable=True
                )
            )
            applied_controls = [
                AppliedControlReadSerializer(applied_control).data
                for applied_control in AppliedControl.objects.filter(
                    requirement_assessments__in=requirement_assessments_objects
                ).distinct()
            ]

            for applied_control in applied_controls:
                applied_control["requirements_count"] = (
                    RequirementAssessment.objects.filter(
                        compliance_assessment=compliance_assessment_object
                    )
                    .filter(applied_controls=applied_control["id"])
                    .count()
                )
                response.append(applied_control)

        return Response(response)

    @action(detail=True, name="Get compliance assessment (audit) CSV")
    def compliance_assessment_csv(self, request, pk):
        response = HttpResponse(content_type="text/csv")
        response["Content-Disposition"] = 'attachment; filename="audit_export.csv"'

        (viewable_objects, _, _) = RoleAssignment.get_accessible_object_ids(
            Folder.get_root_folder(), request.user, ComplianceAssessment
        )

        if UUID(pk) in viewable_objects:
            writer = csv.writer(response, delimiter=";")
            columns = [
                "ref_id",
                "description",
                "compliance_result",
                "progress",
                "score",
                "observations",
            ]
            writer.writerow(columns)

            for req in RequirementAssessment.objects.filter(compliance_assessment=pk):
                req_node = RequirementNode.objects.get(pk=req.requirement.id)
                req_text = (
                    req_node.get_description_translated
                    if req_node.description
                    else req_node.get_name_translated
                )
                row = [
                    req_node.ref_id,
                    req_text,
                ]
                if req_node.assessable:
                    row += [
                        req.result,
                        req.status,
                        req.score,
                        req.observation,
                    ]
                writer.writerow(row)

            return response
        else:
            return Response(
                {"error": "Permission denied"}, status=status.HTTP_403_FORBIDDEN
            )

    @action(detail=True, methods=["get"])
    def word_report(self, request, pk):
        template_path = (
            Path(settings.BASE_DIR)
            / "core"
            / "templates"
            / "core"
            / "audit_report_template.docx"
        )
        doc = DocxTemplate(template_path)
        _framework = self.get_object().framework
        tree = get_sorted_requirement_nodes(
            RequirementNode.objects.filter(framework=_framework).all(),
            RequirementAssessment.objects.filter(
                compliance_assessment=self.get_object()
            ).all(),
            _framework.max_score,
        )
        implementation_groups = self.get_object().selected_implementation_groups
        filter_graph_by_implementation_groups(tree, implementation_groups)
        context = gen_audit_context(pk, doc, tree)
        doc.render(context)
        buffer_doc = io.BytesIO()
        doc.save(buffer_doc)
        buffer_doc.seek(0)

        response = StreamingHttpResponse(
            FileWrapper(buffer_doc),
            content_type="application/vnd.openxmlformats-officedocument.wordprocessingml.document",
        )
        response["Content-Disposition"] = "attachment; filename=sales_report.docx"

        return response

    @action(detail=True, name="Get action plan PDF")
    def action_plan_pdf(self, request, pk):
        (object_ids_view, _, _) = RoleAssignment.get_accessible_object_ids(
            Folder.get_root_folder(), request.user, ComplianceAssessment
        )
        if UUID(pk) in object_ids_view:
            context = {
                "to_do": list(),
                "in_progress": list(),
                "on_hold": list(),
                "active": list(),
                "deprecated": list(),
                "--": list(),
            }
            color_map = {
                "to_do": "#FFF8F0",
                "in_progress": "#392F5A",
                "on_hold": "#F4D06F",
                "active": "#9DD9D2",
                "deprecated": "#ff8811",
                "--": "#e5e7eb",
            }
            status = AppliedControl.Status.choices
            compliance_assessment_object: ComplianceAssessment = self.get_object()
            requirement_assessments_objects = (
                compliance_assessment_object.get_requirement_assessments(
                    include_non_assessable=True
                )
            )
            applied_controls = (
                AppliedControl.objects.filter(
                    requirement_assessments__in=requirement_assessments_objects
                )
                .distinct()
                .order_by("eta")
            )
            for applied_control in applied_controls:
                context[applied_control.status].append(
                    applied_control
                ) if applied_control.status else context["no status"].append(
                    applied_control
                )
            data = {
                "status_text": status,
                "color_map": color_map,
                "context": context,
                "compliance_assessment": compliance_assessment_object,
            }
            html = render_to_string("core/action_plan_pdf.html", data)
            pdf_file = HTML(string=html).write_pdf()
            response = HttpResponse(pdf_file, content_type="application/pdf")
            return response
        else:
            return Response({"error": "Permission denied"})

    @action(
        detail=True,
        methods=["post"],
        name="Send compliance assessment by mail to authors",
    )
    def mailing(self, request, pk):
        instance = self.get_object()
        if EMAIL_HOST or EMAIL_HOST_RESCUE:
            for author in instance.authors.all():
                try:
                    author.mailing(
                        email_template_name="tprm/third_party_email.html",
                        subject=_(
                            "CISO Assistant: A questionnaire has been assigned to you"
                        ),
                        object="compliance-assessments",
                        object_id=instance.id,
                    )
                except Exception as primary_exception:
                    logger.error(
                        f"Failed to send email to {author}: {primary_exception}"
                    )
                    raise ValidationError(
                        {"error": ["An error occurred while sending the email"]}
                    )
            return Response({"results": "mail sent"})
        raise ValidationError({"warning": ["noMailerConfigured"]})

    def perform_create(self, serializer):
        """
        Create RequirementAssessment objects for the newly created ComplianceAssessment
        """
        baseline = serializer.validated_data.pop("baseline", None)
        create_applied_controls = serializer.validated_data.pop(
            "create_applied_controls_from_suggestions", False
        )
        instance: ComplianceAssessment = serializer.save()
        instance.create_requirement_assessments(baseline)
        if baseline and baseline.framework != instance.framework:
            mapping_set = RequirementMappingSet.objects.get(
                target_framework=serializer.validated_data["framework"],
                source_framework=baseline.framework,
            )
            for (
                requirement_assessment
            ) in instance.compute_requirement_assessments_results(
                mapping_set, baseline
            ):
                baseline_requirement_assessment = RequirementAssessment.objects.get(
                    id=requirement_assessment.mapping_inference[
                        "source_requirement_assessment"
                    ]["id"]
                )
                requirement_assessment.evidences.add(
                    *[ev.id for ev in baseline_requirement_assessment.evidences.all()]
                )
                requirement_assessment.applied_controls.add(
                    *[
                        ac.id
                        for ac in baseline_requirement_assessment.applied_controls.all()
                    ]
                )
                requirement_assessment.save()
        if create_applied_controls:
            for requirement_assessment in instance.requirement_assessments.all():
                requirement_assessment.create_applied_controls_from_suggestions()

    @action(detail=False, name="Compliance assessments per status")
    def per_status(self, request):
        data = assessment_per_status(request.user, ComplianceAssessment)
        return Response({"results": data})

    @action(detail=False, methods=["get"])
    def quality_check(self, request):
        """
        Returns the quality check of every compliance assessment
        """
        (viewable_objects, _, _) = RoleAssignment.get_accessible_object_ids(
            folder=Folder.get_root_folder(),
            user=request.user,
            object_type=ComplianceAssessment,
        )
        compliance_assessments = ComplianceAssessment.objects.filter(
            id__in=viewable_objects
        )
        res = [
            {"id": a.id, "name": a.name, "quality_check": a.quality_check()}
            for a in compliance_assessments
        ]
        return Response({"results": res})

    @method_decorator(cache_page(60 * SHORT_CACHE_TTL))
    @method_decorator(vary_on_cookie)
    @action(detail=True, methods=["get"])
    def global_score(self, request, pk):
        """Returns the global score of the compliance assessment"""
        compliance_assessment = self.get_object()
        return Response(
            {
                "score": compliance_assessment.get_global_score(),
                "max_score": compliance_assessment.max_score,
                "min_score": compliance_assessment.min_score,
                "scores_definition": get_referential_translation(
                    compliance_assessment.framework, "scores_definition", get_language()
                ),
            }
        )

    @action(detail=True, methods=["get"], url_path="quality_check")
    def quality_check_detail(self, request, pk):
        """
        Returns the quality check of a specific assessment
        """
        (viewable_objects, _, _) = RoleAssignment.get_accessible_object_ids(
            folder=Folder.get_root_folder(), user=request.user, object_type=Assessment
        )
        if UUID(pk) in viewable_objects:
            compliance_assessment = self.get_object()
            return Response(compliance_assessment.quality_check())
        else:
            return Response(status=status.HTTP_403_FORBIDDEN)

    @action(detail=True, methods=["get"])
    def tree(self, request, pk):
        _framework = self.get_object().framework
        tree = get_sorted_requirement_nodes(
            RequirementNode.objects.filter(framework=_framework).all(),
            RequirementAssessment.objects.filter(
                compliance_assessment=self.get_object()
            ).all(),
            _framework.max_score,
        )
        implementation_groups = self.get_object().selected_implementation_groups
        return Response(
            filter_graph_by_implementation_groups(tree, implementation_groups)
        )

    @action(detail=True, methods=["get"])
    def requirements_list(self, request, pk):
        """Returns the list of requirement assessments for the different audit modes"""
        assessable = self.request.query_params.get("assessable", False)
        requirement_assessments_objects = self.get_object().get_requirement_assessments(
            include_non_assessable=not assessable
        )
        requirements_objects = RequirementNode.objects.filter(
            framework=self.get_object().framework
        )
        requirement_assessments = RequirementAssessmentReadSerializer(
            requirement_assessments_objects, many=True
        ).data
        requirements = RequirementNodeReadSerializer(
            requirements_objects, many=True
        ).data
        requirements_list = {
            "requirements": requirements,
            "requirement_assessments": requirement_assessments,
        }
        return Response(requirements_list, status=status.HTTP_200_OK)

    @action(detail=True)
    def export(self, request, pk):
        (object_ids_view, _, _) = RoleAssignment.get_accessible_object_ids(
            Folder.get_root_folder(), request.user, ComplianceAssessment
        )
        if UUID(pk) in object_ids_view:
            compliance_assessment = self.get_object()
            (index_content, evidences) = generate_html(compliance_assessment)
            zip_name = f"{compliance_assessment.name.replace('/', '-')}-{compliance_assessment.framework.name.replace('/', '-')}-{datetime.now().strftime('%Y-%m-%d-%H-%M')}.zip"
            with zipfile.ZipFile(zip_name, "w") as zipf:
                for evidence in evidences:
                    if evidence.attachment:
                        with tempfile.NamedTemporaryFile(delete=True) as tmp:
                            # Download the attachment to the temporary file
                            if default_storage.exists(evidence.attachment.name):
                                file = default_storage.open(evidence.attachment.name)
                                tmp.write(file.read())
                                tmp.flush()
                                zipf.write(
                                    tmp.name,
                                    os.path.join(
                                        "evidences",
                                        os.path.basename(evidence.attachment.name),
                                    ),
                                )
                zipf.writestr("index.html", index_content)

            response = FileResponse(open(zip_name, "rb"), as_attachment=True)
            response["Content-Disposition"] = f'attachment; filename="{zip_name}"'
            os.remove(zip_name)
            return response
        else:
            return Response({"error": "Permission denied"})

    @method_decorator(cache_page(60 * SHORT_CACHE_TTL))
    @method_decorator(vary_on_cookie)
    @action(detail=True, methods=["get"])
    def donut_data(self, request, pk):
        compliance_assessment = ComplianceAssessment.objects.get(id=pk)
        return Response(compliance_assessment.donut_render())

    @staticmethod
    @api_view(["POST"])
    @renderer_classes([JSONRenderer])
    def create_suggested_applied_controls(request, pk):
        compliance_assessment = ComplianceAssessment.objects.get(id=pk)
        if not RoleAssignment.is_access_allowed(
            user=request.user,
            perm=Permission.objects.get(codename="add_appliedcontrol"),
            folder=compliance_assessment.folder,
        ):
            return Response(status=status.HTTP_403_FORBIDDEN)
        requirement_assessments = compliance_assessment.requirement_assessments.all()
        for requirement_assessment in requirement_assessments:
            requirement_assessment.create_applied_controls_from_suggestions()
        return Response(status=status.HTTP_200_OK)

    @action(detail=True, methods=["get"], url_path="progress_ts")
    def progress_ts(self, request, pk):
        try:
            raw = (
                HistoricalMetric.objects.filter(
                    model="ComplianceAssessment", object_id=pk
                )
                .annotate(progress=F("data__reqs__progress_perc"))
                .values("date", "progress")
                .order_by("date")
            )

            # Transform the data into the required format
            formatted_data = [
                [entry["date"].isoformat(), entry["progress"]] for entry in raw
            ]

            return Response({"data": formatted_data})

        except HistoricalMetric.DoesNotExist:
            return Response(
                {"error": "No metrics found for this assessment"},
                status=status.HTTP_404_NOT_FOUND,
            )


class RequirementAssessmentViewSet(BaseModelViewSet):
    """
    API endpoint that allows requirement assessments to be viewed or edited.
    """

    model = RequirementAssessment
    filterset_fields = ["folder", "evidences", "compliance_assessment"]
    search_fields = ["name", "description"]

    def update(self, request, *args, **kwargs):
        response = super().update(request, *args, **kwargs)
        cache.clear()
        return response

    @action(detail=False, name="Get updatable measures")
    def updatables(self, request):
        (_, object_ids_change, _) = RoleAssignment.get_accessible_object_ids(
            Folder.get_root_folder(), request.user, AppliedControl
        )

        return Response({"results": object_ids_change})

    @action(
        detail=False, name="Something"
    )  # Write a good name for the "name" keyword argument
    def per_status(self, request):
        data = applied_control_per_status(request.user)
        return Response({"results": data})

    @action(detail=False, name="Get the ordered todo applied controls")
    def todo(self, request):
        (object_ids_view, _, _) = RoleAssignment.get_accessible_object_ids(
            Folder.get_root_folder(), request.user, AppliedControl
        )

        measures = sorted(
            AppliedControl.objects.filter(id__in=object_ids_view)
            .exclude(status="done")
            .order_by("eta"),
            key=lambda mtg: mtg.get_ranking_score(),
            reverse=True,
        )

        """measures = [{
            key: getattr(mtg,key)
            for key in [
                "id","folder","reference_control","type","status","effort","cost","name","description","eta","link","created_at","updated_at"
            ]
        } for mtg in measures]
        for i in range(len(measures)) :
            measures[i]["id"] = str(measures[i]["id"])
            measures[i]["folder"] = str(measures[i]["folder"].name)
            for key in ["created_at","updated_at","eta"] :
                measures[i][key] = str(measures[i][key])"""

        ranking_scores = {str(mtg.id): mtg.get_ranking_score() for mtg in measures}

        measures = [AppliedControlReadSerializer(mtg).data for mtg in measures]

        for i in range(len(measures)):
            measures[i]["ranking_score"] = ranking_scores[measures[i]["id"]]

        """
        The serializer of AppliedControl isn't applied automatically for this function
        """

        return Response({"results": measures})

    @action(detail=False, name="Get the secuity measures to review")
    def to_review(self, request):
        measures = measures_to_review(request.user)
        measures = [AppliedControlReadSerializer(mtg).data for mtg in measures]

        """
        The serializer of AppliedControl isn't applied automatically for this function
        """

        return Response({"results": measures})

    @method_decorator(cache_page(60 * LONG_CACHE_TTL))
    @action(detail=False, name="Get status choices")
    def status(self, request):
        return Response(dict(RequirementAssessment.Status.choices))

    @method_decorator(cache_page(60 * LONG_CACHE_TTL))
    @action(detail=False, name="Get result choices")
    def result(self, request):
        return Response(dict(RequirementAssessment.Result.choices))

    @staticmethod
    @api_view(["POST"])
    @renderer_classes([JSONRenderer])
    def create_suggested_applied_controls(request, pk):
        requirement_assessment = RequirementAssessment.objects.get(id=pk)
        if not RoleAssignment.is_access_allowed(
            user=request.user,
            perm=Permission.objects.get(codename="add_appliedcontrol"),
            folder=requirement_assessment.folder,
        ):
            return Response(status=status.HTTP_403_FORBIDDEN)
        requirement_assessment.create_applied_controls_from_suggestions()
        return Response(status=status.HTTP_200_OK)


class RequirementMappingSetViewSet(BaseModelViewSet):
    model = RequirementMappingSet

    filterset_fields = ["target_framework", "source_framework"]

    @action(detail=True, methods=["get"], url_path="graph_data")
    def graph_data(self, request, pk=None):
        mapping_set_id = pk
        mapping_set = get_object_or_404(RequirementMappingSet, id=mapping_set_id)

        nodes = []
        links = []
        snodes_idx = dict()
        tnodes_idx = dict()
        categories = [
            {
                "name": mapping_set.source_framework.name,
            },
            {
                "name": mapping_set.target_framework.name,
            },
        ]
        N = 0
        for req in RequirementNode.objects.filter(
            framework=mapping_set.source_framework
        ).filter(assessable=True):
            nodes.append(
                {
                    "name": req.ref_id,
                    "category": 0,
                    "value": req.name if req.name else req.description,
                }
            )
            snodes_idx[req.ref_id] = N
            N += 1

        for req in RequirementNode.objects.filter(
            framework=mapping_set.target_framework
        ).filter(assessable=True):
            nodes.append(
                {
                    "name": req.ref_id,
                    "category": 1,
                    "value": req.name if req.name else req.description,
                }
            )
            tnodes_idx[req.ref_id] = N
            N += 1
        req_mappings = RequirementMapping.objects.filter(mapping_set=mapping_set_id)
        for item in req_mappings:
            if (
                item.source_requirement.assessable
                and item.target_requirement.assessable
            ):
                links.append(
                    {
                        "source": snodes_idx[item.source_requirement.ref_id],
                        "target": tnodes_idx[item.target_requirement.ref_id],
                        "value": item.coverage,
                    }
                )

        meta = {
            "display_name": f"{mapping_set.source_framework.name} ➜ {mapping_set.target_framework.name}"
        }

        return Response(
            {"nodes": nodes, "links": links, "categories": categories, "meta": meta}
        )


@api_view(["GET"])
@permission_classes([permissions.AllowAny])
def get_csrf_token(request):
    """
    API endpoint that returns the CSRF token.
    """
    return Response({"csrfToken": csrf.get_token(request)})


def get_disk_usage():
    try:
        path = Path(settings.BASE_DIR) / "db"
        usage = shutil.disk_usage(path)
        return usage
    except PermissionError:
        logger.error(
            "Permission issue: cannot access the path to retrieve the disk_usage info"
        )
        return None
    except FileNotFoundError:
        logger.error(
            "Path issue: cannot access the path to retrieve the disk_usage info"
        )
        return None


@api_view(["GET"])
def get_build(request):
    """
    API endpoint that returns the build version of the application.
    """
    BUILD = settings.BUILD
    VERSION = settings.VERSION

    disk_info = get_disk_usage()

    if disk_info:
        total, used, free = disk_info
        disk_response = {
            "Disk space": f"{humanize.naturalsize(total)}",
            "Used": f"{humanize.naturalsize(used)} ({int((used/total)*100)} %)",
        }
    else:
        disk_response = {
            "Disk space": "Unable to retrieve disk usage",
        }

    return Response({"version": VERSION, "build": BUILD, **disk_response})


# NOTE: Important functions/classes from old views.py, to be reviewed


def generate_html(
    compliance_assessment: ComplianceAssessment,
) -> Tuple[str, list[Evidence]]:
    selected_evidences = []

    requirement_nodes = RequirementNode.objects.filter(
        framework=compliance_assessment.framework
    )

    assessments = RequirementAssessment.objects.filter(
        compliance_assessment=compliance_assessment,
    ).all()

    implementation_groups = compliance_assessment.selected_implementation_groups
    graph = get_sorted_requirement_nodes(
        list(requirement_nodes),
        list(assessments),
        compliance_assessment.framework.max_score,
    )
    graph = filter_graph_by_implementation_groups(graph, implementation_groups)
    flattened_graph = flatten_dict(graph)

    requirement_nodes = requirement_nodes.filter(urn__in=flattened_graph.values())
    assessments = assessments.filter(requirement__urn__in=flattened_graph.values())

    node_per_urn = {r.urn: r for r in requirement_nodes}
    ancestors = {}
    for a in assessments:
        ancestors[a] = set()
        req = a.requirement
        while req:
            ancestors[a].add(req)
            p = req.parent_urn
            req = None if not (p) else node_per_urn[p]

    def generate_data_rec(requirement_node: RequirementNode):
        selected_evidences = []
        children_nodes = [
            req for req in requirement_nodes if req.parent_urn == requirement_node.urn
        ]

        node_data = {
            "requirement_node": requirement_node,
            "children": [],
            "assessments": None,
            "bar_graph": None,
            "direct_evidences": [],
            "applied_controls": [],
            "result": "",
            "status": "",
            "color_class": "",
        }

        node_data["bar_graph"] = True if children_nodes else False

        if requirement_node.assessable:
            assessment = RequirementAssessment.objects.filter(
                requirement__urn=requirement_node.urn,
                compliance_assessment=compliance_assessment,
            ).first()

            if assessment:
                node_data["assessments"] = assessment
                node_data["result"] = assessment.get_result_display()
                node_data["status"] = assessment.get_status_display()
                node_data["result_color_class"] = color_css_class(assessment.result)
                node_data["status_color_class"] = color_css_class(assessment.status)
                direct_evidences = assessment.evidences.all()
                if direct_evidences:
                    selected_evidences += direct_evidences
                    node_data["direct_evidences"] = direct_evidences

                measures = assessment.applied_controls.all()
                if measures:
                    applied_controls = []
                    for measure in measures:
                        evidences = measure.evidences.all()
                        applied_controls.append(
                            {
                                "measure": measure,
                                "evidences": evidences,
                            }
                        )
                        selected_evidences += evidences
                    node_data["applied_controls"] = applied_controls

        for child_node in children_nodes:
            child_data, child_evidences = generate_data_rec(child_node)
            node_data["children"].append(child_data)
            selected_evidences += child_evidences

        return node_data, selected_evidences

    top_level_nodes = [req for req in requirement_nodes if not req.parent_urn]
    update_translations_in_object(top_level_nodes)
    top_level_nodes_data = []
    for requirement_node in top_level_nodes:
        node_data, node_evidences = generate_data_rec(requirement_node)
        top_level_nodes_data.append(node_data)
        selected_evidences += node_evidences

    data = {
        "compliance_assessment": compliance_assessment,
        "top_level_nodes": top_level_nodes_data,
        "assessments": assessments,
        "ancestors": ancestors,
    }

    return render_to_string("core/audit_report.html", data), list(
        set(selected_evidences)
    )


def export_mp_csv(request):
    response = HttpResponse(content_type="text/csv")
    response["Content-Disposition"] = 'attachment; filename="MP.csv"'

    writer = csv.writer(response, delimiter=";")
    columns = [
        "measure_id",
        "measure_name",
        "measure_desc",
        "category",
        "csf_function",
        "reference_control",
        "eta",
        "priority",
        "effort",
        "cost",
        "link",
        "status",
    ]
    writer.writerow(columns)
    (
        object_ids_view,
        object_ids_change,
        object_ids_delete,
    ) = RoleAssignment.get_accessible_object_ids(
        Folder.get_root_folder(), request.user, AppliedControl
    )
    for mtg in AppliedControl.objects.filter(id__in=object_ids_view):
        row = [
            mtg.id,
            mtg.name,
            mtg.description,
            mtg.category,
            mtg.csf_function,
            mtg.priority,
            mtg.reference_control,
            mtg.eta,
            mtg.effort,
            mtg.cost,
            mtg.link,
            mtg.status,
        ]
        writer.writerow(row)

    return response<|MERGE_RESOLUTION|>--- conflicted
+++ resolved
@@ -589,15 +589,11 @@
         if instance.ebios_rm_study:
             instance.risk_matrix = instance.ebios_rm_study.risk_matrix
             ebios_rm_study = EbiosRMStudy.objects.get(id=instance.ebios_rm_study.id)
-<<<<<<< HEAD
-            for operational_scenario in ebios_rm_study.operational_scenarios.all():
-=======
             for operational_scenario in [
                 operational_scenario
                 for operational_scenario in ebios_rm_study.operational_scenarios.all()
                 if operational_scenario.is_selected
             ]:
->>>>>>> f4a3f5a1
                 risk_scenario = RiskScenario.objects.create(
                     risk_assessment=instance,
                     name=operational_scenario.name,
