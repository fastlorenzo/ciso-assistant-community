from django.core.validators import MaxValueValidator, MinValueValidator
from django.db import models
from django.utils.translation import gettext_lazy as _
from core.base_models import AbstractBaseModel, NameDescriptionMixin, ETADueDateMixin
from core.models import (
    AppliedControl,
    Asset,
    ComplianceAssessment,
    Qualification,
    RiskMatrix,
    Threat,
)
from iam.models import FolderMixin, User
from tprm.models import Entity


class EbiosRMStudy(NameDescriptionMixin, ETADueDateMixin, FolderMixin):
    class Status(models.TextChoices):
        PLANNED = "planned", _("Planned")
        IN_PROGRESS = "in_progress", _("In progress")
        IN_REVIEW = "in_review", _("In review")
        DONE = "done", _("Done")
        DEPRECATED = "deprecated", _("Deprecated")

    risk_matrix = models.ForeignKey(
        RiskMatrix,
        on_delete=models.PROTECT,
        verbose_name=_("Risk matrix"),
        related_name="ebios_rm_studies",
        help_text=_(
            "Risk matrix used as a reference for the study. Defaults to `urn:intuitem:risk:library:risk-matrix-4x4-ebios-rm`"
        ),
        blank=True,
    )
    assets = models.ManyToManyField(
        Asset,
        verbose_name=_("Assets"),
        related_name="ebios_rm_studies",
        help_text=_("Assets that are pertinent to the study"),
        blank=True,
    )
    compliance_assessments = models.ManyToManyField(
        ComplianceAssessment,
        blank=True,
        verbose_name=_("Compliance assessments"),
        related_name="ebios_rm_studies",
        help_text=_(
            "Compliance assessments established as security baseline during workshop 1.4"
        ),
    )
    reference_entity = models.ForeignKey(
        Entity,
        on_delete=models.PROTECT,
        verbose_name=_("Reference entity"),
        related_name="ebios_rm_studies",
        help_text=_("Entity that is the focus of the study"),
        default=Entity.get_main_entity,
    )

    ref_id = models.CharField(max_length=100, blank=True)
    version = models.CharField(
        max_length=100,
        blank=True,
        null=True,
        help_text=_("Version of the Ebios RM study (eg. 1.0, 2.0, etc.)"),
        verbose_name=_("Version"),
        default="1.0",
    )
    status = models.CharField(
        max_length=100,
        choices=Status.choices,
        default=Status.PLANNED,
        verbose_name=_("Status"),
        blank=True,
        null=True,
    )
    authors = models.ManyToManyField(
        User,
        blank=True,
        verbose_name=_("Authors"),
        related_name="authors",
    )
    reviewers = models.ManyToManyField(
        User,
        blank=True,
        verbose_name=_("Reviewers"),
        related_name="reviewers",
    )
    observation = models.TextField(null=True, blank=True, verbose_name=_("Observation"))

    class Meta:
        verbose_name = _("Ebios RM Study")
        verbose_name_plural = _("Ebios RM Studies")
        ordering = ["created_at"]

    @property
    def parsed_matrix(self):
        return self.risk_matrix.parse_json_translated()


class FearedEvent(NameDescriptionMixin, FolderMixin):
    ebios_rm_study = models.ForeignKey(
        EbiosRMStudy,
        verbose_name=_("EBIOS RM study"),
        on_delete=models.CASCADE,
    )
    assets = models.ManyToManyField(
        Asset,
        blank=True,
        verbose_name=_("Assets"),
        related_name="feared_events",
        help_text=_("Assets that are affected by the feared event"),
    )
    qualifications = models.ManyToManyField(
        Qualification,
        blank=True,
        verbose_name=_("Qualifications"),
        related_name="feared_events",
        help_text=_("Qualifications carried by the feared event"),
    )

    ref_id = models.CharField(max_length=100, blank=True)
    gravity = models.SmallIntegerField(default=-1, verbose_name=_("Gravity"))
    is_selected = models.BooleanField(verbose_name=_("Is selected"), default=False)
    justification = models.TextField(verbose_name=_("Justification"), blank=True)

    class Meta:
        verbose_name = _("Feared event")
        verbose_name_plural = _("Feared events")
        ordering = ["created_at"]

    def save(self, *args, **kwargs):
        self.folder = self.ebios_rm_study.folder
        super().save(*args, **kwargs)

    @property
    def risk_matrix(self):
        return self.ebios_rm_study.risk_matrix

    @property
    def parsed_matrix(self):
        return self.risk_matrix.parse_json_translated()

    def get_gravity_display(self):
        if self.gravity < 0:
            return {
                "abbreviation": "--",
                "name": "--",
                "description": "not rated",
                "value": -1,
            }
        risk_matrix = self.parsed_matrix
        return {
            **risk_matrix["impact"][self.gravity],
            "value": self.gravity,
        }


class RoTo(AbstractBaseModel, FolderMixin):
    class RiskOrigin(models.TextChoices):
        STATE = "state", _("State")
        ORGANIZED_CRIME = "organized_crime", _("Organized crime")
        TERRORIST = "terrorist", _("Terrorist")
        ACTIVIST = "activist", _("Activist")
        PROFESSIONAL = "professional", _("Professional")
        AMATEUR = "amateur", _("Amateur")
        AVENGER = "avenger", _("Avenger")
        PATHOLOGICAL = "pathological", _("Pathological")

    class Motivation(models.IntegerChoices):
        UNDEFINED = 0, "undefined"
        VERY_LOW = 1, "very_low"
        LOW = 2, "low"
        SIGNIFICANT = 3, "significant"
        STRONG = 4, "strong"

    class Resources(models.IntegerChoices):
        UNDEFINED = 0, "undefined"
        LIMITED = 1, "limited"
        SIGNIFICANT = 2, "significant"
        IMPORTANT = 3, "important"
        UNLIMITED = 4, "unlimited"

    class Pertinence(models.IntegerChoices):
        UNDEFINED = 0, "undefined"
        IRRELAVANT = 1, "irrelevant"
        PARTIALLY_RELEVANT = 2, "partially_relevant"
        FAIRLY_RELEVANT = 3, "fairly_relevant"
        HIGHLY_RELEVANT = 4, "highly_relevant"

    ebios_rm_study = models.ForeignKey(
        EbiosRMStudy,
        verbose_name=_("EBIOS RM study"),
        on_delete=models.CASCADE,
    )
    feared_events = models.ManyToManyField(
        FearedEvent,
        verbose_name=_("Feared events"),
        related_name="ro_to_couples",
        blank=True,
    )

    risk_origin = models.CharField(
        max_length=32, verbose_name=_("Risk origin"), choices=RiskOrigin.choices
    )
    target_objective = models.TextField(verbose_name=_("Target objective"))
    motivation = models.PositiveSmallIntegerField(
        verbose_name=_("Motivation"),
        choices=Motivation.choices,
        default=Motivation.UNDEFINED,
    )
    resources = models.PositiveSmallIntegerField(
        verbose_name=_("Resources"),
        choices=Resources.choices,
        default=Resources.UNDEFINED,
    )
    activity = models.PositiveSmallIntegerField(
        verbose_name=_("Activity"), default=0, validators=[MaxValueValidator(4)]
    )
    is_selected = models.BooleanField(verbose_name=_("Is selected"), default=False)
    justification = models.TextField(verbose_name=_("Justification"), blank=True)

    def __str__(self) -> str:
        return f"{self.get_risk_origin_display()} - {self.target_objective}"

    class Meta:
        verbose_name = _("RO/TO couple")
        verbose_name_plural = _("RO/TO couples")
        ordering = ["created_at"]

    def save(self, *args, **kwargs):
        self.folder = self.ebios_rm_study.folder
        super().save(*args, **kwargs)

    @property
    def get_pertinence(self):
        PERTINENCE_MATRIX = [
            [1, 1, 2, 2],
            [1, 2, 3, 3],
            [2, 3, 3, 4],
            [2, 3, 4, 4],
        ]
        if self.motivation == 0 or self.resources == 0:
            return self.Pertinence(self.Pertinence.UNDEFINED).label
        return self.Pertinence(
            PERTINENCE_MATRIX[self.motivation - 1][self.resources - 1]
        ).label

<<<<<<< HEAD
    @property
    def gravity(self):
        gravity = -1
        for feared_event in self.feared_events.all():
            if feared_event.gravity > gravity:
                gravity = feared_event.gravity
        return gravity

=======
>>>>>>> ae9945f1

class Stakeholder(AbstractBaseModel, FolderMixin):
    class Category(models.TextChoices):
        CLIENT = "client", _("Client")
        PARTNER = "partner", _("Partner")
        SUPPLIER = "supplier", _("Supplier")

    ebios_rm_study = models.ForeignKey(
        EbiosRMStudy,
        verbose_name=_("EBIOS RM study"),
        help_text=_("EBIOS RM study that the stakeholder is part of"),
        related_name="stakeholders",
        on_delete=models.CASCADE,
    )
    entity = models.ForeignKey(
        Entity,
        on_delete=models.CASCADE,
        verbose_name=_("Entity"),
        related_name="stakeholders",
        help_text=_("Entity qualified by the stakeholder"),
    )
    applied_controls = models.ManyToManyField(
        AppliedControl,
        verbose_name=_("Applied controls"),
        blank=True,
        related_name="stakeholders",
        help_text=_("Controls applied to lower stakeholder criticality"),
    )

    category = models.CharField(
        max_length=32, verbose_name=_("Category"), choices=Category.choices
    )

    current_dependency = models.PositiveSmallIntegerField(
        verbose_name=_("Current dependency"),
        default=0,
        validators=[MaxValueValidator(4)],
    )
    current_penetration = models.PositiveSmallIntegerField(
        verbose_name=_("Current penetration"),
        default=0,
        validators=[MaxValueValidator(4)],
    )
    current_maturity = models.PositiveSmallIntegerField(
        verbose_name=_("Current maturity"),
        default=1,
        validators=[MinValueValidator(1), MaxValueValidator(4)],
    )
    current_trust = models.PositiveSmallIntegerField(
        verbose_name=_("Current trust"),
        default=1,
        validators=[MinValueValidator(1), MaxValueValidator(4)],
    )

    residual_dependency = models.PositiveSmallIntegerField(
        verbose_name=_("Residual dependency"),
        default=0,
        validators=[MaxValueValidator(4)],
    )
    residual_penetration = models.PositiveSmallIntegerField(
        verbose_name=_("Residual penetration"),
        default=0,
        validators=[MaxValueValidator(4)],
    )
    residual_maturity = models.PositiveSmallIntegerField(
        verbose_name=_("Residual maturity"),
        default=1,
        validators=[MinValueValidator(1), MaxValueValidator(4)],
    )
    residual_trust = models.PositiveSmallIntegerField(
        verbose_name=_("Residual trust"),
        default=1,
        validators=[MinValueValidator(1), MaxValueValidator(4)],
    )

    is_selected = models.BooleanField(verbose_name=_("Is selected"), default=False)
    justification = models.TextField(verbose_name=_("Justification"), blank=True)

    class Meta:
        verbose_name = _("Stakeholder")
        verbose_name_plural = _("Stakeholders")
        ordering = ["created_at"]

    def __str__(self):
        return f"{self.entity.name} - {self.get_category_display()}"

    def save(self, *args, **kwargs):
        self.folder = self.ebios_rm_study.folder
        super().save(*args, **kwargs)

    @staticmethod
    def _compute_criticality(
        dependency: int, penetration: int, maturity: int, trust: int
    ):
        if (maturity * trust) == 0:
            return 0
        return (dependency * penetration) / (maturity * trust)

    @property
    def current_criticality(self):
        return self._compute_criticality(
            self.current_dependency,
            self.current_penetration,
            self.current_maturity,
            self.current_trust,
        )

    @property
    def residual_criticality(self):
        return self._compute_criticality(
            self.residual_dependency,
            self.residual_penetration,
            self.residual_maturity,
            self.residual_trust,
        )


class AttackPath(AbstractBaseModel, FolderMixin):
    ebios_rm_study = models.ForeignKey(
        EbiosRMStudy,
        verbose_name=_("EBIOS RM study"),
        on_delete=models.CASCADE,
    )
    ro_to_couple = models.ForeignKey(
        RoTo,
        verbose_name=_("RO/TO couple"),
        on_delete=models.CASCADE,
        help_text=_("RO/TO couple from which the attach path is derived"),
    )
    stakeholders = models.ManyToManyField(
        Stakeholder,
        verbose_name=_("Stakeholders"),
        related_name="attack_paths",
        help_text=_("Stakeholders leveraged by the attack path"),
    )

    description = models.TextField(verbose_name=_("Description"))
    is_selected = models.BooleanField(verbose_name=_("Is selected"), default=False)
    justification = models.TextField(verbose_name=_("Justification"), blank=True)

    class Meta:
        verbose_name = _("Attack path")
        verbose_name_plural = _("Attack paths")
        ordering = ["created_at"]

    def __str__(self):
        return f"{self.ro_to_couple} - {self.description}"

    def save(self, *args, **kwargs):
        self.folder = self.ebios_rm_study.folder
        super().save(*args, **kwargs)

    def get_gravity(self):
        return self.ro_to_couple.gravity


class OperationalScenario(AbstractBaseModel, FolderMixin):
    ebios_rm_study = models.ForeignKey(
        EbiosRMStudy,
        verbose_name=_("EBIOS RM study"),
        related_name="operational_scenarios",
        on_delete=models.CASCADE,
    )
    attack_paths = models.ManyToManyField(
        AttackPath,
        verbose_name=_("Attack paths"),
        related_name="operational_scenarios",
        help_text=_("Attack paths that are pertinent to the operational scenario"),
    )
    threats = models.ManyToManyField(
        Threat,
        verbose_name=_("Threats"),
        blank=True,
        related_name="operational_scenarios",
        help_text=_("Threats leveraged by the operational scenario"),
    )

    description = models.TextField(verbose_name=_("Description"))
    likelihood = models.SmallIntegerField(default=-1, verbose_name=_("Likelihood"))
    is_selected = models.BooleanField(verbose_name=_("Is selected"), default=False)
    justification = models.TextField(verbose_name=_("Justification"), blank=True)

    class Meta:
        verbose_name = _("Operational scenario")
        verbose_name_plural = _("Operational scenarios")
        ordering = ["created_at"]

    def save(self, *args, **kwargs):
        self.folder = self.ebios_rm_study.folder
        super().save(*args, **kwargs)

    @property
    def risk_matrix(self):
        return self.ebios_rm_study.risk_matrix

    @property
    def parsed_matrix(self):
        return self.risk_matrix.parse_json_translated()

    def get_likelihood_display(self):
        if self.likelihood < 0:
            return {
                "abbreviation": "--",
                "name": "--",
                "description": "not rated",
                "value": -1,
            }
        risk_matrix = self.parsed_matrix
        return {
            **risk_matrix["probability"][self.likelihood],
            "value": self.likelihood,
        }

    def get_gravity_display(self):
        gravity = -1
        for attack_path in self.attack_paths.all():
            if attack_path.get_gravity() > gravity:
                gravity = attack_path.get_gravity()
        if gravity < 0:
            return {
                "abbreviation": "--",
                "name": "--",
                "description": "not rated",
                "value": -1,
            }
        risk_matrix = self.parsed_matrix
        return {
            **risk_matrix["impact"][gravity],
            "value": gravity,
        }<|MERGE_RESOLUTION|>--- conflicted
+++ resolved
@@ -246,17 +246,13 @@
             PERTINENCE_MATRIX[self.motivation - 1][self.resources - 1]
         ).label
 
-<<<<<<< HEAD
-    @property
-    def gravity(self):
+    def get_gravity(self):
         gravity = -1
         for feared_event in self.feared_events.all():
             if feared_event.gravity > gravity:
                 gravity = feared_event.gravity
         return gravity
 
-=======
->>>>>>> ae9945f1
 
 class Stakeholder(AbstractBaseModel, FolderMixin):
     class Category(models.TextChoices):
@@ -409,8 +405,9 @@
         self.folder = self.ebios_rm_study.folder
         super().save(*args, **kwargs)
 
-    def get_gravity(self):
-        return self.ro_to_couple.gravity
+    @property
+    def gravity(self):
+        return self.ro_to_couple.get_gravity
 
 
 class OperationalScenario(AbstractBaseModel, FolderMixin):
@@ -473,8 +470,8 @@
     def get_gravity_display(self):
         gravity = -1
         for attack_path in self.attack_paths.all():
-            if attack_path.get_gravity() > gravity:
-                gravity = attack_path.get_gravity()
+            if attack_path.gravity > gravity:
+                gravity = attack_path.gravity
         if gravity < 0:
             return {
                 "abbreviation": "--",
