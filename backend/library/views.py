import json
from django.core.exceptions import ValidationError
from django.db import IntegrityError
from django.db.models import QuerySet
from rest_framework import viewsets, permissions, status
from rest_framework.generics import get_object_or_404
from rest_framework.status import (
    HTTP_200_OK,
    HTTP_400_BAD_REQUEST,
    HTTP_404_NOT_FOUND,
    HTTP_422_UNPROCESSABLE_ENTITY,
)
from rest_framework.parsers import FileUploadParser
from rest_framework.views import APIView

from django.contrib import messages
from django.utils.translation import gettext_lazy as _
from django.http import HttpResponse
import yaml

from core.helpers import get_sorted_requirement_nodes
from core.models import StoredLibrary, LoadedLibrary
from core.views import BaseModelViewSet
from iam.models import RoleAssignment, Folder, Permission
from library.validators import validate_file_extension
from .helpers import preview_library


from rest_framework.decorators import action
from rest_framework.response import Response
from .serializers import StoredLibrarySerializer, LoadedLibrarySerializer, LibraryUploadSerializer
from .utils import LibraryImporter, get_available_libraries, get_library, import_library_view

<<<<<<< HEAD
class StoredLibraryViewSet(viewsets.ModelViewSet):
    # serializer_class = StoredLibrarySerializer
    # parser_classes = [FileUploadParser]
=======

class LibraryViewSet(BaseModelViewSet):
    serializer_class = LibrarySerializer
    parser_classes = [FileUploadParser]
>>>>>>> 3be1549c

    # solve issue with URN containing dot, see https://stackoverflow.com/questions/27963899/django-rest-framework-using-dot-in-url
    lookup_value_regex = r"[\w.:-]+"
    model = StoredLibrary

    def list(self, request, *args, **kwargs):
        if not "view_storedlibrary" in request.user.permissions:
            return Response(status=status.HTTP_403_FORBIDDEN)
        available_libraries = StoredLibrary.objects.filter(is_obsolete=False).values("name","description","urn","ref_id","locale","version","packager","provider","builtin","objects_meta") # The frontend doesn't receive the obsolete libraries for now.

        return Response({"results": available_libraries})

    def retrieve(self, request, *args, pk, **kwargs):
        if not "view_storedlibrary" in request.user.permissions:
            return Response(status=status.HTTP_403_FORBIDDEN)
        return StoredLibrary.objects.get(pk=urn) # Handle the exception if the pk urn doesn't exist
        # raise NotImplementedError() # This method must be implemented.

    @action(detail=True, methods=["get"], url_path="import")
    def import_library(self, request, pk=None):
        if not RoleAssignment.is_access_allowed(
            user=request.user,
            perm=Permission.objects.get(codename="add_loadedlibrary"),
            folder=Folder.get_root_folder(),
        ):
            return Response(status=status.HTTP_403_FORBIDDEN)
        library = StoredLibrary.objects.get(urn=pk) # This is only fetching the lib by URN without caring about the locale or the version, this must change in the future.

        # return Response({"error":f"ERROR !!! {str(lib)}"},status=status.HTTP_403_FORBIDDEN)
        # library = get_library(pk)
        try:
            error_msg = library.loads()
            if error_msg is not None :
                return Response({"status":"error","error":error_msg},status=status.HTTP_400_BAD_REQUEST) # This can cause translation issues
            return Response({"status": "success"})
        except Exception as e:
            """print(f"ERROR {type(e)}")
            print(str(e))
            raise e"""
            return Response(
                {
                    "error": "Failed to load library, please check if it has dependencies"
                }, # This must translated
                status=HTTP_422_UNPROCESSABLE_ENTITY,
            )

    @action(detail=True, methods=["get"])
    def tree(self, request, pk):
        lib = StoredLibrary.objects.get(urn=pk) # It should return a 404 error if the query doesn't return anything and therefore raise an exception
        library_objects = json.loads(lib.content) # We need caching for this
        """library = {
            "id": lib.id,
            "urn": lib.urn,
            "name": lib.name,
            "description": lib.description,
            "provider": lib.provider,
            "packager": lib.packager,
            "copyright": lib.copyright,
            "reference_count": lib.reference_count,
            "objects": library_objects,
        }"""
        """if not library:
            return Response(
                data="This library does not exist.", status=HTTP_404_NOT_FOUND
            )"""
        if not library_objects.get("framework"):
            return Response(
                data="This library does not include a framework.",
                status=HTTP_400_BAD_REQUEST,
            )
        preview = preview_library(library_objects)
        return Response(
            get_sorted_requirement_nodes(preview.get("requirement_nodes"), None)
        )

class LoadedLibraryViewSet(viewsets.ModelViewSet):
    serializer_class = LoadedLibrarySerializer
    parser_classes = [FileUploadParser]

    # solve issue with URN containing dot, see https://stackoverflow.com/questions/27963899/django-rest-framework-using-dot-in-url
    lookup_value_regex = r"[\w.:-]+"
    model = LoadedLibrary

    def list(self, request, *args, **kwargs):
        if not "view_storedlibrary" in request.user.permissions:
            return Response(status=status.HTTP_403_FORBIDDEN)
        available_libraries = LoadedLibrary.objects.all().values("name","description","urn","ref_id","locale","version","packager","provider","builtin","objects_meta")

        return Response({"results": available_libraries})
        # return Response({"results": get_available_libraries()})

    def retrieve(self, request, *args, pk, **kwargs):
        if not "view_loadedlibrary" in request.user.permissions:
            return Response(status=status.HTTP_403_FORBIDDEN)
        raise NotImplementedError() # This method must me implemented
        # library = get_library(pk)
        # return Response(library)

    def destroy(self, request, *args, pk, **kwargs):
        if not RoleAssignment.is_access_allowed(
            user=request.user,
            perm=Permission.objects.get(codename="delete_loadedlibrary"),
            folder=Folder.get_root_folder(),
        ):
            return Response(status=status.HTTP_403_FORBIDDEN)

        library = get_library(pk)

        if library is None:
            return Response(data="Library not found.", status=status.HTTP_404_NOT_FOUND)

        # "reference_count" is not always defined (is this normal ?)
        if library.get("reference_count", 0) != 0:
            return Response(
                data="Library cannot be deleted because it has references.",
                status=status.HTTP_400_BAD_REQUEST,
            )

        try:
            LoadedLibrary.objects.get(id=library.get("id")).delete()
        except IntegrityError as e:
            # TODO: Log the exception if logging is set up
            # logging.exception("Integrity error while deleting library: %s", e)
            print(e)
        except Exception as e:
            # TODO: Log the exception if logging is set up
            # logging.exception("Unexpected error while deleting library: %s", e)
            print(e)
            return Response(
                data="Unexpected error occurred while deleting the library.",
                status=status.HTTP_500_INTERNAL_SERVER_ERROR,
            )

        return Response(status=status.HTTP_204_NO_CONTENT)

    @action(detail=True, methods=["get"])
    def tree(self, request, pk):
        lib = get_library(pk)
        # library_objects = json.loads(lib.content) # How to this for loaded libarries
        if not library:
            return Response(
                data="This library does not exist.", status=HTTP_404_NOT_FOUND
            )
        if not library["objects"].get("framework"):
            return Response(
                data="This library does not include a framework.",
                status=HTTP_400_BAD_REQUEST,
            )
        preview = preview_library(library_objects)
        return Response(
            get_sorted_requirement_nodes(preview.get("requirement_nodes"), None)
        )

    @action(detail=False, methods=["post"], url_path="upload")
    def upload_library(self, request):
        if not request.data:
            return HttpResponse(
                json.dumps({"error": "noFileDetected"}), status=HTTP_400_BAD_REQUEST
            )

        try:
            attachment = request.FILES["file"]
            validate_file_extension(attachment)
            # Use safe_load to prevent arbitrary code execution.
            library = yaml.safe_load(attachment)

            # This code doesn't handle the library "dependencies" field yet as decribed in the architecture.

            error_msg = import_library_view(library)

            if error_msg is not None:
                return HttpResponse(
                    json.dumps({"error": error_msg}),
                    status=HTTP_422_UNPROCESSABLE_ENTITY,
                )

            return HttpResponse(json.dumps({}), status=HTTP_200_OK)
        except IntegrityError:
            return HttpResponse(
                json.dumps({"error": "libraryAlreadyImportedError"}),
                status=HTTP_400_BAD_REQUEST,
            )
        except:
            return HttpResponse(
                json.dumps({"error": "invalidLibraryFileError"}),
                status=HTTP_400_BAD_REQUEST,
            )<|MERGE_RESOLUTION|>--- conflicted
+++ resolved
@@ -31,16 +31,9 @@
 from .serializers import StoredLibrarySerializer, LoadedLibrarySerializer, LibraryUploadSerializer
 from .utils import LibraryImporter, get_available_libraries, get_library, import_library_view
 
-<<<<<<< HEAD
 class StoredLibraryViewSet(viewsets.ModelViewSet):
     # serializer_class = StoredLibrarySerializer
     # parser_classes = [FileUploadParser]
-=======
-
-class LibraryViewSet(BaseModelViewSet):
-    serializer_class = LibrarySerializer
-    parser_classes = [FileUploadParser]
->>>>>>> 3be1549c
 
     # solve issue with URN containing dot, see https://stackoverflow.com/questions/27963899/django-rest-framework-using-dot-in-url
     lookup_value_regex = r"[\w.:-]+"
