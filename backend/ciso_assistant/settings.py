--- conflicted
+++ resolved
@@ -100,11 +100,7 @@
 logger.info("CISO_ASSISTANT_URL: %s", CISO_ASSISTANT_URL)
 # ALLOWED_HOSTS should contain the backend address
 # ALLOWED_HOSTS = os.environ.get("ALLOWED_HOSTS", "localhost,127.0.0.1").split(",")
-<<<<<<< HEAD
-ALLOWED_HOSTS = ["*"]
-=======
 ALLOWED_HOSTS = ["127.0.0.1"]
->>>>>>> f6082696
 logger.info("ALLOWED_HOSTS: %s", ALLOWED_HOSTS)
 CSRF_TRUSTED_ORIGINS = [CISO_ASSISTANT_URL]
 LOCAL_STORAGE_DIRECTORY = os.environ.get(
@@ -366,63 +362,12 @@
     "socialaccount_login_error": "http://localhost:5173/",
 }
 
-<<<<<<< HEAD
+ENTITY_ID = os.environ.get("ENTITY_ID", "")
+METADATA_URL = os.environ.get("METADATA_URL", "")
+
 SOCIALACCOUNT_PROVIDERS = {
     "saml": {
         "EMAIL_AUTHENTICATION": True,
         "VERIFIED_EMAIL": True,
     },
-=======
-ENTITY_ID = os.environ.get("ENTITY_ID", "")
-METADATA_URL = os.environ.get("METADATA_URL", "")
-
-SOCIALACCOUNT_PROVIDERS = {
-    "saml": {
-        # Here, each app represents the SAML provider configuration of one
-        # organization.
-        "EMAIL_AUTHENTICATION": True,
-        "VERIFIED_EMAIL": True,
-        "APPS": [
-            {
-                "name": "Entra",
-                "provider_id": "http://127.0.0.1:8000/api/accounts/saml/entra/metadata",
-                "client_id": "entra",
-                "settings": {
-                    "attribute_mapping": {
-                        "uid": "",
-                        "email_verified": "",
-                        "email": "",
-                    },
-                    "idp": {
-                        "entity_id": ENTITY_ID,
-                        "metadata_url": METADATA_URL,
-                    },
-                    "sp": {
-                        "entity_id": "http://127.0.0.1:8000/api/accounts/saml/entra/metadata",
-                    },
-                    "advanced": {
-                        "allow_repeat_attribute_name": True,
-                        "allow_single_label_domains": False,
-                        "authn_request_signed": False,
-                        "digest_algorithm": "http://www.w3.org/2001/04/xmldsig-more#rsa-sha256",
-                        "logout_request_signed": False,
-                        "logout_response_signed": False,
-                        "metadata_signed": False,
-                        "name_id_encrypted": False,
-                        "reject_deprecated_algorithm": True,
-                        # Due to security concerns, IdP initiated SSO is rejected by default.
-                        "reject_idp_initiated_sso": True,
-                        "signature_algorithm": "http://www.w3.org/2001/04/xmldsig-more#rsa-sha256",
-                        "want_assertion_encrypted": False,
-                        "want_assertion_signed": False,
-                        "want_attribute_statement": True,
-                        "want_message_signed": False,
-                        "want_name_id": False,
-                        "want_name_id_encrypted": False,
-                    },
-                },
-            },
-        ],
-    }
->>>>>>> f6082696
 }